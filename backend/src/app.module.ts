import {
  Module,
  MiddlewareConsumer,
  NestModule,
  RequestMethod,
} from '@nestjs/common';
import { AuthModule } from './modules/auth/auth.module';
import { ErrorHandlingModule } from './shared/error-handling/error-handling.module';
import { AuditModule as SharedAuditModule } from './shared/logger/audit.module';
import { AuthGuardModule } from './shared/auth/auth.module';
import { TraceIdMiddleware } from './shared/middlewares/trace-id.middleware';
import { AuditMiddleware } from './shared/middlewares/audit.middleware';
import { SessionValidationMiddleware } from './shared/middlewares/session-validation.middleware';
import { CsrfMiddleware } from './shared/middlewares/csrf.middleware';
import { AdminModule } from './modules/admin/admin.module';
import { DatabaseModule } from './infrastructure/database/database.module';
import { SubjectModule } from './modules/subject/subject.module';
import { TeacherModule } from './modules/teacher/teacher.module';
import { ClassModule } from './modules/class/class.module';

import { StudentModule } from './modules/student/student.module';
import { StaffModule } from './modules/staff/staff.module';
import { FileModule } from './modules/files/file.module';
import { RoomModule } from './modules/room/room.module';
import { CalendarModule } from './modules/calendar/calendar.module';
import { AssignmentModule } from './modules/assignment/assignment.module';
import { ParentModule } from './modules/parent/parent.module';
import { ScheduleModule } from './modules/schedule/schedule.module';
import { FeeModule } from './modules/fee/fee.module';
import { NoticeModule } from './modules/notice/notice.module';
<<<<<<< HEAD
import { AttendanceModule } from './modules/attendance/attendance.module';
=======
import { ComplaintModule } from './modules/complaint/complaint.module';
>>>>>>> ae6f3bcd

@Module({
  imports: [
    DatabaseModule,
    SharedAuditModule,
    ErrorHandlingModule,
    AuthModule,
    AuthGuardModule, // Add authentication guards
    AdminModule,
    SubjectModule,
    RoomModule, // Add rooms before classes since classes depend on rooms
    TeacherModule,
    ClassModule,
    StudentModule,
    ParentModule,
    StaffModule,
    FileModule,
    CalendarModule,
    AssignmentModule,
    ScheduleModule,
    FeeModule,
    NoticeModule,
<<<<<<< HEAD
    AttendanceModule,
=======
    ComplaintModule,
>>>>>>> ae6f3bcd
  ],
})
export class AppModule implements NestModule {
  configure(consumer: MiddlewareConsumer) {
    // Apply trace ID middleware first to all routes
    consumer.apply(TraceIdMiddleware).forRoutes('*');

    // Apply session validation middleware after authentication
    consumer.apply(SessionValidationMiddleware).forRoutes('api/*');

    // Apply CSRF protection to all mutation endpoints and the CSRF token endpoint
    consumer
      .apply(CsrfMiddleware)
      .exclude(
        { path: 'api/v1/auth/login', method: RequestMethod.POST },
        { path: 'api/v1/auth/refresh', method: RequestMethod.POST },
        { path: 'api/v1/auth/logout', method: RequestMethod.POST },
      )
      .forRoutes(
        { path: 'api/v1/csrf/token', method: RequestMethod.GET }, // CSRF token endpoint
        { path: 'api/*', method: RequestMethod.POST },
        { path: 'api/*', method: RequestMethod.PUT },
        { path: 'api/*', method: RequestMethod.DELETE },
        { path: 'api/*', method: RequestMethod.PATCH },
      );

    // Apply audit middleware to all API routes
    consumer.apply(AuditMiddleware).forRoutes('api/*');
  }
}<|MERGE_RESOLUTION|>--- conflicted
+++ resolved
@@ -28,11 +28,8 @@
 import { ScheduleModule } from './modules/schedule/schedule.module';
 import { FeeModule } from './modules/fee/fee.module';
 import { NoticeModule } from './modules/notice/notice.module';
-<<<<<<< HEAD
 import { AttendanceModule } from './modules/attendance/attendance.module';
-=======
 import { ComplaintModule } from './modules/complaint/complaint.module';
->>>>>>> ae6f3bcd
 
 @Module({
   imports: [
@@ -55,11 +52,8 @@
     ScheduleModule,
     FeeModule,
     NoticeModule,
-<<<<<<< HEAD
     AttendanceModule,
-=======
     ComplaintModule,
->>>>>>> ae6f3bcd
   ],
 })
 export class AppModule implements NestModule {
