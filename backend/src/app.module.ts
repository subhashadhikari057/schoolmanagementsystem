--- conflicted
+++ resolved
@@ -25,11 +25,8 @@
 import { CalendarModule } from './modules/calendar/calendar.module';
 import { AssignmentModule } from './modules/assignment/assignment.module';
 import { ParentModule } from './modules/parent/parent.module';
-<<<<<<< HEAD
 import { ScheduleModule } from './modules/schedule/schedule.module';
-=======
-import { NoticeModule } from './modules/notice/notice.module';
->>>>>>> d2dec494
+
 
 @Module({
   imports: [
@@ -49,11 +46,8 @@
     FileModule,
     CalendarModule,
     AssignmentModule,
-<<<<<<< HEAD
     ScheduleModule,
-=======
     NoticeModule,
->>>>>>> d2dec494
   ],
 })
 export class AppModule implements NestModule {
