/* eslint-disable @typescript-eslint/no-unsafe-member-access */
/* eslint-disable @typescript-eslint/no-unsafe-assignment */
import {
  Controller,
  Post,
  Body,
  Req,
  Res,
  HttpCode,
  HttpStatus,
} from '@nestjs/common';
import { Request, Response } from 'express';
import { AuthService } from '../application/auth.service';
import { LoginDto, ForceChangePasswordDto } from '../dto/auth.dto';
import { setAuthCookies, COOKIE_OPTIONS } from '../../../shared/auth/cookie';
import { verifyToken } from '../../../shared/auth/jwt.util';

@Controller('api/auth') // ✅ Traditional route prefix (no RouterModule)
export class AuthController {
  constructor(private readonly authService: AuthService) {}

  /**
   * 🔐 Login endpoint
   * Issues access & refresh tokens as HTTP-only cookies
   * Logs user login via audit logger inside AuthService
   */
  @Post('login')
  @HttpCode(HttpStatus.OK)
  async login(
    @Body() body: LoginDto,
    @Req() req: Request,
    @Res() res: Response,
  ): Promise<Response> {
    const ip: string = req.ip || 'unknown';
    const userAgent: string = req.headers['user-agent'] || 'unknown';

<<<<<<< HEAD
    const { accessToken, refreshToken } = await this.authService.login(
      body,
      ip,
      userAgent,
    );
=======
    const result = await this.authService.login(body, ip, userAgent);
>>>>>>> 4edeb207

    // ✅ Check if password change is required
    if ('requirePasswordChange' in result && result.requirePasswordChange) {
      return res.status(200).json({
        message: result.message,
        requirePasswordChange: true,
        tempToken: result.tempToken,
        userInfo: result.userInfo,
      });
    }

    // ✅ Normal login - set cookies in browser
    // TypeScript now knows result has accessToken and refreshToken
    const { accessToken, refreshToken } = result as { accessToken: string; refreshToken: string };
    setAuthCookies(res, accessToken, refreshToken);

    return res.status(200).json({ message: 'Login successful' });
  }

  /**
   * 🔁 Refresh token endpoint
   * Rotates token pair and reissues new cookies
   */
  @Post('refresh')
  @HttpCode(HttpStatus.OK)
  async refresh(@Req() req: Request, @Res() res: Response): Promise<Response> {
    const refreshToken: string | undefined = req.cookies?.refreshToken;
    const ip: string = req.ip || 'unknown';
    const userAgent: string = req.headers['user-agent'] || 'unknown';

    if (!refreshToken) {
      return res.status(401).json({ message: 'Missing refresh token' });
    }

<<<<<<< HEAD
    const tokens = await this.authService.refresh(refreshToken, ip, userAgent);
    const { accessToken, refreshToken: newRefreshToken } = tokens;
=======
    const { accessToken, refreshToken: newRefreshToken } =
      await this.authService.refresh(refreshToken, ip, userAgent);
>>>>>>> 4edeb207

    // ✅ Set new cookies
    setAuthCookies(res, accessToken, newRefreshToken);

    return res.status(200).json({ message: 'Token refreshed successfully' });
  }

  /**
   * 🚪 Logout endpoint
   * Revokes session, clears cookies, logs out user
   */
  @Post('logout')
  @HttpCode(HttpStatus.OK)
  async logout(@Req() req: Request, @Res() res: Response): Promise<Response> {
    const refreshToken: string | undefined = req.cookies?.refreshToken;
    const ip: string = req.ip || 'unknown';
    const userAgent: string = req.headers['user-agent'] || 'unknown';

    if (!refreshToken) {
      return res.status(400).json({ message: 'Missing refresh token' });
    }

    const decoded = verifyToken(refreshToken) as any;
    if (!decoded?.sessionId) {
      return res.status(400).json({ message: 'Invalid refresh token' });
    }

<<<<<<< HEAD
    // ✅ Revoke session
    await this.authService.logout(decoded.sessionId as string, ip, userAgent);
=======
    // ✅ Revoke session and log it
    await this.authService.logout(decoded.sessionId, ip, userAgent);
>>>>>>> 4edeb207

    // ❌ Clear cookies
    res.clearCookie('accessToken', COOKIE_OPTIONS.accessToken);
    res.clearCookie('refreshToken', COOKIE_OPTIONS.refreshToken);

    return res.status(200).json({ message: 'Logged out successfully' });
  }

  /**
   * 🔄 Force password change endpoint
   * Allows users to change password when required after login with temp token
   */
  @Post('change-password-forced')
  @HttpCode(HttpStatus.OK)
  async forceChangePassword(
    @Body() body: ForceChangePasswordDto,
    @Req() req: Request,
  ) {
    const ip = req.ip || 'unknown';
    const userAgent = req.headers['user-agent'] || 'unknown';

    const result = await this.authService.forceChangePassword(
      body,
      ip,
      userAgent,
    );

    return {
      message: result.message,
      success: result.success,
    };
  }
}<|MERGE_RESOLUTION|>--- conflicted
+++ resolved
@@ -34,15 +34,7 @@
     const ip: string = req.ip || 'unknown';
     const userAgent: string = req.headers['user-agent'] || 'unknown';
 
-<<<<<<< HEAD
-    const { accessToken, refreshToken } = await this.authService.login(
-      body,
-      ip,
-      userAgent,
-    );
-=======
     const result = await this.authService.login(body, ip, userAgent);
->>>>>>> 4edeb207
 
     // ✅ Check if password change is required
     if ('requirePasswordChange' in result && result.requirePasswordChange) {
@@ -77,13 +69,8 @@
       return res.status(401).json({ message: 'Missing refresh token' });
     }
 
-<<<<<<< HEAD
     const tokens = await this.authService.refresh(refreshToken, ip, userAgent);
     const { accessToken, refreshToken: newRefreshToken } = tokens;
-=======
-    const { accessToken, refreshToken: newRefreshToken } =
-      await this.authService.refresh(refreshToken, ip, userAgent);
->>>>>>> 4edeb207
 
     // ✅ Set new cookies
     setAuthCookies(res, accessToken, newRefreshToken);
@@ -111,13 +98,8 @@
       return res.status(400).json({ message: 'Invalid refresh token' });
     }
 
-<<<<<<< HEAD
     // ✅ Revoke session
     await this.authService.logout(decoded.sessionId as string, ip, userAgent);
-=======
-    // ✅ Revoke session and log it
-    await this.authService.logout(decoded.sessionId, ip, userAgent);
->>>>>>> 4edeb207
 
     // ❌ Clear cookies
     res.clearCookie('accessToken', COOKIE_OPTIONS.accessToken);
