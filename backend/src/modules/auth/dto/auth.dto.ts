/**
 * =============================================================================
 * Auth DTOs - Using Centralized Schemas
 * =============================================================================
 * This file exports DTOs and types from the centralized shared-types package.
 * All validation logic is now centralized and consistent across the application.
 * =============================================================================
 */

import { z } from 'zod';
import { createZodDto } from 'nestjs-zod';
import {
  LoginRequestSchema,
  LoginResponseSchema,
  RegisterRequestSchema,
  RegisterResponseSchema,
  RefreshTokenRequestSchema,
  RefreshTokenResponseSchema,
  MeResponseSchema,
  ChangePasswordSchema,
  RequestPasswordResetSchema,
  PasswordResetSchema,
} from 'shared-types';

/**
 * =============================================================================
 * LOGIN DTOs
 * =============================================================================
 */

export class LoginDto extends createZodDto(LoginRequestSchema) {}
export class LoginResponseDto extends createZodDto(LoginResponseSchema) {}

/**
 * =============================================================================
 * REGISTRATION DTOs
 * =============================================================================
 */

export class RegisterDto extends createZodDto(RegisterRequestSchema) {}
export class RegisterResponseDto extends createZodDto(RegisterResponseSchema) {}

/**
 * =============================================================================
 * TOKEN DTOs
 * =============================================================================
 */

export class RefreshTokenDto extends createZodDto(RefreshTokenRequestSchema) {}
export class RefreshTokenResponseDto extends createZodDto(
  RefreshTokenResponseSchema,
) {}

/**
 * =============================================================================
 * USER PROFILE DTOs
 * =============================================================================
 */

export class MeResponseDto extends createZodDto(MeResponseSchema) {}

/**
 * =============================================================================
 * PASSWORD DTOs
 * =============================================================================
 */

export class ChangePasswordDto extends createZodDto(ChangePasswordSchema) {}
export class RequestPasswordResetDto extends createZodDto(
  RequestPasswordResetSchema,
) {}
export class PasswordResetDto extends createZodDto(PasswordResetSchema) {}

/**
 * =============================================================================
 * TYPE EXPORTS
 * =============================================================================
 */
<<<<<<< HEAD

export type LoginDtoType = z.infer<typeof LoginRequestSchema>;
export type LoginResponseType = z.infer<typeof LoginResponseSchema>;
export type RegisterDtoType = z.infer<typeof RegisterRequestSchema>;
export type RegisterResponseType = z.infer<typeof RegisterResponseSchema>;
export type RefreshTokenDtoType = z.infer<typeof RefreshTokenRequestSchema>;
export type RefreshTokenResponseType = z.infer<
  typeof RefreshTokenResponseSchema
>;
export type MeResponseType = z.infer<typeof MeResponseSchema>;
export type ChangePasswordDtoType = z.infer<typeof ChangePasswordSchema>;
export type RequestPasswordResetDtoType = z.infer<
  typeof RequestPasswordResetSchema
>;
export type PasswordResetDtoType = z.infer<typeof PasswordResetSchema>;
=======
export const LoginSchema = z.object({
  email: z.string({
    required_error: 'Email is required',
    invalid_type_error: 'Email must be a string',
  }).email('Email format is invalid'),

  password: z.string({
    required_error: 'Password is required',
    invalid_type_error: 'Password must be a string',
  }).min(8, 'Password must be at least 8 characters'),
});

export class LoginDto extends createZodDto(LoginSchema) {}

// Types for service use
export type LoginDtoType = z.infer<typeof LoginSchema>;

/**
 * 📥 Schema for force password change
 */
export const ForceChangePasswordSchema = z.object({
  tempToken: z.string({
    required_error: 'Temp token is required',
    invalid_type_error: 'Temp token must be a string',
  }).min(1, 'Temp token cannot be empty'),

  newPassword: z.string({
    required_error: 'New password is required',
    invalid_type_error: 'New password must be a string',
  })
  .min(8, 'Password must be at least 8 characters')
  .regex(
    /^(?=.*[a-z])(?=.*[A-Z])(?=.*\d)(?=.*[@$!%*?&])[A-Za-z\d@$!%*?&]/,
    'Password must contain at least one uppercase letter, one lowercase letter, one number, and one special character'
  ),

  confirmPassword: z.string({
    required_error: 'Confirm password is required',
    invalid_type_error: 'Confirm password must be a string',
  }),
}).refine((data) => data.newPassword === data.confirmPassword, {
  message: "Passwords don't match",
  path: ["confirmPassword"],
});

export class ForceChangePasswordDto extends createZodDto(ForceChangePasswordSchema) {}

// Types for service use
export type ForceChangePasswordDtoType = z.infer<typeof ForceChangePasswordSchema>;
>>>>>>> 4edeb207
<|MERGE_RESOLUTION|>--- conflicted
+++ resolved
@@ -20,7 +20,7 @@
   ChangePasswordSchema,
   RequestPasswordResetSchema,
   PasswordResetSchema,
-} from 'shared-types';
+} from '@sms/shared-types';
 
 /**
  * =============================================================================
@@ -76,7 +76,6 @@
  * TYPE EXPORTS
  * =============================================================================
  */
-<<<<<<< HEAD
 
 export type LoginDtoType = z.infer<typeof LoginRequestSchema>;
 export type LoginResponseType = z.infer<typeof LoginResponseSchema>;
@@ -92,23 +91,6 @@
   typeof RequestPasswordResetSchema
 >;
 export type PasswordResetDtoType = z.infer<typeof PasswordResetSchema>;
-=======
-export const LoginSchema = z.object({
-  email: z.string({
-    required_error: 'Email is required',
-    invalid_type_error: 'Email must be a string',
-  }).email('Email format is invalid'),
-
-  password: z.string({
-    required_error: 'Password is required',
-    invalid_type_error: 'Password must be a string',
-  }).min(8, 'Password must be at least 8 characters'),
-});
-
-export class LoginDto extends createZodDto(LoginSchema) {}
-
-// Types for service use
-export type LoginDtoType = z.infer<typeof LoginSchema>;
 
 /**
  * 📥 Schema for force password change
@@ -141,5 +123,4 @@
 export class ForceChangePasswordDto extends createZodDto(ForceChangePasswordSchema) {}
 
 // Types for service use
-export type ForceChangePasswordDtoType = z.infer<typeof ForceChangePasswordSchema>;
->>>>>>> 4edeb207
+export type ForceChangePasswordDtoType = z.infer<typeof ForceChangePasswordSchema>;