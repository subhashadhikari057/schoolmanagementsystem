--- conflicted
+++ resolved
@@ -16,14 +16,6 @@
   }
 
   configure(consumer: MiddlewareConsumer) {
-<<<<<<< HEAD
     consumer.apply(AuthRateLimiter).forRoutes('auth'); // ✅ applies to all /auth/* routes
-=======
-    console.log('✅ Applying AuthRateLimiter middleware...'); // 👈 Debug statement
-
-    consumer
-      .apply(AuthRateLimiter)
-      .forRoutes(AuthController); // ✅ Correct usage
->>>>>>> 4edeb207
   }
 }