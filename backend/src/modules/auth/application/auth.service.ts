import {
  Injectable,
  UnauthorizedException,
  ForbiddenException,
  BadRequestException,
} from '@nestjs/common';

import { PrismaService } from '../../../infrastructure/database/prisma.service';
import { AuditService } from '../../../shared/logger/audit.service';
import { LoginDtoType, ForceChangePasswordDtoType } from '../dto/auth.dto';
import { verifyPassword, hashPassword } from '../../../shared/auth/hash.util';
import {
  signAccessToken,
  signRefreshToken,
  signTempToken,
  verifyToken,
  verifyTempToken,
} from '../../../shared/auth/jwt.util';
import { hashToken, verifyTokenHash } from '../../../shared/auth/token.util';
import { randomUUID } from 'crypto';

@Injectable()
export class AuthService {
  constructor(
    private readonly prisma: PrismaService,
    private readonly auditService: AuditService, // ✅ Injected
  ) {}

  async login(
    data: LoginDtoType,
    ip: string,
    userAgent: string,
  ): Promise<{ accessToken: string; refreshToken: string }> {
    // Determine if identifier is email or phone
    const isEmail = data.identifier.includes('@');
    const whereClause = isEmail
      ? { email: data.identifier }
      : { phone: data.identifier };

    const user = await this.prisma.user.findUnique({
<<<<<<< HEAD
      where: whereClause,
=======
      where: { email: data.email },
      include: { 
        roles: { 
          include: { role: true } 
        } 
      },
>>>>>>> 4edeb207
    });
  
    // ❌ Block login if user not found, inactive, or soft-deleted
    if (!user || !user.isActive || user.deletedAt) {
      await this.auditService.record({
        action: 'LOGIN_ATTEMPT',
        status: 'FAIL',
        module: 'AUTH',
        ipAddress: ip,
        userAgent,
        details: {
<<<<<<< HEAD
          identifier: data.identifier,
          type: isEmail ? 'email' : 'phone',
=======
          email: data.email,
          reason: user ? 'User is inactive or soft-deleted' : 'User not found',
>>>>>>> 4edeb207
        },
      });
  
      throw new UnauthorizedException('Invalid credentials or account disabled');
    }
  
    const match = await verifyPassword(data.password, user.passwordHash);
    if (!match) {
      await this.auditService.record({
        action: 'LOGIN_ATTEMPT',
        status: 'FAIL',
        module: 'AUTH',
        ipAddress: ip,
        userAgent,
        userId: user.id,
        details: { reason: 'Incorrect password' },
      });
  
      throw new UnauthorizedException('Invalid credentials');
    }

<<<<<<< HEAD
    const sessionId: string = randomUUID();
    const refreshToken: string = signRefreshToken({
      userId: user.id,
      sessionId,
    });
    const accessToken: string = signAccessToken({ userId: user.id, sessionId });
    const tokenHash: string = await hashToken(refreshToken);

=======
    // ✅ NEW: Check if password change is required
    if (user.needPasswordChange) {
      // Issue special token that only allows password change
      const tempToken = signTempToken({ userId: user.id, purpose: 'PASSWORD_CHANGE' });
      
      await this.auditService.record({
        action: 'LOGIN_PASSWORD_CHANGE_REQUIRED',
        status: 'SUCCESS',
        module: 'AUTH',
        userId: user.id,
        ipAddress: ip,
        userAgent,
      });

      return {
        message: 'Password change required',
        requirePasswordChange: true,
        tempToken,
        userInfo: {
          id: user.id,
          fullName: user.fullName,
          email: user.email,
        }
      };
    }
  
    const sessionId = randomUUID();
    const refreshToken = signRefreshToken({ userId: user.id, sessionId });
    const accessToken = signAccessToken({ userId: user.id, sessionId });
    const tokenHash = await hashToken(refreshToken);
  
>>>>>>> 4edeb207
    await this.prisma.userSession.create({
      data: {
        id: sessionId,
        userId: user.id,
        tokenHash,
        userAgent,
        ipAddress: ip,
      },
    });
  
    await this.auditService.record({
      action: 'LOGIN_SUCCESS',
      status: 'SUCCESS',
      module: 'AUTH',
      userId: user.id,
      ipAddress: ip,
      userAgent,
      details: { sessionId },
    });
  
    return { accessToken, refreshToken };
  }
  

  async refresh(
    refreshToken: string,
    ip: string,
    userAgent: string,
  ): Promise<{ accessToken: string; refreshToken: string }> {
    const decoded = verifyToken(refreshToken) as any;
    if (!decoded?.userId || !decoded?.sessionId) {
      throw new UnauthorizedException('Invalid or expired refresh token');
    }

    const session = await this.prisma.userSession.findUnique({
      where: { id: decoded.sessionId },
    });

    if (!session || session.revokedAt) {
      throw new ForbiddenException('Session not found or revoked');
    }

    const isValid: boolean = await verifyTokenHash(
      refreshToken,
      session.tokenHash,
    );
    if (!isValid) {
      throw new UnauthorizedException('Refresh token does not match session');
    }

    const newRefreshToken = signRefreshToken({
      userId: decoded.userId,
      sessionId: session.id,
    });
    const newAccessToken = signAccessToken({
      userId: decoded.userId,
      sessionId: session.id,
    });
    const newTokenHash: string = await hashToken(newRefreshToken);

    await this.prisma.userSession.update({
      where: { id: session.id },
      data: {
        tokenHash: newTokenHash,
        ipAddress: ip,
        userAgent,
      },
    });

    return {
      accessToken: newAccessToken,
      refreshToken: newRefreshToken,
    };
  }

  async logout(
    sessionId: string,
    ip?: string,
    userAgent?: string,
  ): Promise<void> {
    const session = await this.prisma.userSession.findUnique({
      where: { id: sessionId },
    });

    if (!session || session.revokedAt) {
      throw new BadRequestException('Session not found or already revoked');
    }

    await this.prisma.userSession.update({
      where: { id: sessionId },
      data: { revokedAt: new Date() },
    });

    await this.auditService.record({
      action: 'LOGOUT',
      status: 'SUCCESS',
      module: 'AUTH',
      userId: session.userId, // Already present in session
      ipAddress: ip,
      userAgent,
      details: { sessionId },
    });
<<<<<<< HEAD
=======
  } 

  // ✅ Force password change method
  async forceChangePassword(
    data: ForceChangePasswordDtoType,
    ip: string,
    userAgent: string,
  ) {
    // Verify temp token
    const decoded = verifyTempToken(data.tempToken);
    if (!decoded || decoded.purpose !== 'PASSWORD_CHANGE') {
      await this.auditService.record({
        action: 'FORCE_PASSWORD_CHANGE_ATTEMPT',
        status: 'FAIL',
        module: 'AUTH',
        ipAddress: ip,
        userAgent,
        details: { reason: 'Invalid or expired temp token' },
      });

      throw new UnauthorizedException('Invalid or expired token');
    }

    const user = await this.prisma.user.findUnique({
      where: { id: decoded.userId },
    });

    if (!user || !user.needPasswordChange || !user.isActive || user.deletedAt) {
      await this.auditService.record({
        action: 'FORCE_PASSWORD_CHANGE_ATTEMPT',
        status: 'FAIL',
        module: 'AUTH',
        userId: decoded.userId,
        ipAddress: ip,
        userAgent,
        details: { 
          reason: !user ? 'User not found' : 
                  !user.needPasswordChange ? 'Password change not required' :
                  !user.isActive || user.deletedAt ? 'User inactive or deleted' : 'Unknown'
        },
      });

      throw new BadRequestException('Password change not required or user not found');
    }

    // Validate new password (different from current)
    const isSamePassword = await verifyPassword(data.newPassword, user.passwordHash);
    if (isSamePassword) {
      await this.auditService.record({
        action: 'FORCE_PASSWORD_CHANGE_ATTEMPT',
        status: 'FAIL',
        module: 'AUTH',
        userId: user.id,
        ipAddress: ip,
        userAgent,
        details: { reason: 'New password same as current password' },
      });

      throw new BadRequestException('New password must be different from current password');
    }

    // Update password and clear force flag
    const newPasswordHash = await hashPassword(data.newPassword);
    
    await this.prisma.user.update({
      where: { id: user.id },
      data: {
        passwordHash: newPasswordHash,
        needPasswordChange: false,           // ✅ Clear the flag
        lastPasswordChange: new Date(),
        updatedAt: new Date(),
      },
    });

    // Revoke all existing sessions (security)
    await this.prisma.userSession.updateMany({
      where: { userId: user.id, revokedAt: null },
      data: { revokedAt: new Date() },
    });

    await this.auditService.record({
      action: 'FORCE_PASSWORD_CHANGE',
      status: 'SUCCESS',
      module: 'AUTH',
      userId: user.id,
      ipAddress: ip,
      userAgent,
    });

    return {
      message: 'Password changed successfully. Please login with your new password.',
      success: true,
    };
>>>>>>> 4edeb207
  }
}<|MERGE_RESOLUTION|>--- conflicted
+++ resolved
@@ -30,7 +30,17 @@
     data: LoginDtoType,
     ip: string,
     userAgent: string,
-  ): Promise<{ accessToken: string; refreshToken: string }> {
+  ): Promise<
+    | { accessToken: string; refreshToken: string }
+    | {
+        accessToken: string;
+        refreshToken: string;
+        message: string;
+        requirePasswordChange: boolean;
+        tempToken: string;
+        userInfo: { id: string; fullName: string; email: string };
+      }
+  > {
     // Determine if identifier is email or phone
     const isEmail = data.identifier.includes('@');
     const whereClause = isEmail
@@ -38,16 +48,7 @@
       : { phone: data.identifier };
 
     const user = await this.prisma.user.findUnique({
-<<<<<<< HEAD
       where: whereClause,
-=======
-      where: { email: data.email },
-      include: { 
-        roles: { 
-          include: { role: true } 
-        } 
-      },
->>>>>>> 4edeb207
     });
   
     // ❌ Block login if user not found, inactive, or soft-deleted
@@ -59,13 +60,8 @@
         ipAddress: ip,
         userAgent,
         details: {
-<<<<<<< HEAD
           identifier: data.identifier,
-          type: isEmail ? 'email' : 'phone',
-=======
-          email: data.email,
           reason: user ? 'User is inactive or soft-deleted' : 'User not found',
->>>>>>> 4edeb207
         },
       });
   
@@ -87,16 +83,6 @@
       throw new UnauthorizedException('Invalid credentials');
     }
 
-<<<<<<< HEAD
-    const sessionId: string = randomUUID();
-    const refreshToken: string = signRefreshToken({
-      userId: user.id,
-      sessionId,
-    });
-    const accessToken: string = signAccessToken({ userId: user.id, sessionId });
-    const tokenHash: string = await hashToken(refreshToken);
-
-=======
     // ✅ NEW: Check if password change is required
     if (user.needPasswordChange) {
       // Issue special token that only allows password change
@@ -112,6 +98,8 @@
       });
 
       return {
+        accessToken: '',
+        refreshToken: '',
         message: 'Password change required',
         requirePasswordChange: true,
         tempToken,
@@ -123,12 +111,14 @@
       };
     }
   
-    const sessionId = randomUUID();
-    const refreshToken = signRefreshToken({ userId: user.id, sessionId });
-    const accessToken = signAccessToken({ userId: user.id, sessionId });
-    const tokenHash = await hashToken(refreshToken);
-  
->>>>>>> 4edeb207
+    const sessionId: string = randomUUID();
+    const refreshToken: string = signRefreshToken({
+      userId: user.id,
+      sessionId,
+    });
+    const accessToken: string = signAccessToken({ userId: user.id, sessionId });
+    const tokenHash: string = await hashToken(refreshToken);
+
     await this.prisma.userSession.create({
       data: {
         id: sessionId,
@@ -231,8 +221,6 @@
       userAgent,
       details: { sessionId },
     });
-<<<<<<< HEAD
-=======
   } 
 
   // ✅ Force password change method
@@ -326,6 +314,5 @@
       message: 'Password changed successfully. Please login with your new password.',
       success: true,
     };
->>>>>>> 4edeb207
   }
 }