generator client {
  provider = "prisma-client-js"
}

datasource db {
  provider = "postgresql"
  url      = env("DATABASE_URL")
}

// =========================
// 🔐 Core User Management
// =========================

model User {
  id           String  @id @default(uuid())
  email        String  @unique
  phone        String? @unique
  passwordHash String
  fullName     String

  isActive           Boolean   @default(true)
  lastLoginAt        DateTime?
  lastPasswordChange DateTime?
  needPasswordChange Boolean @default(false) // in case of user created with temporary password

  createdAt DateTime  @default(now())
  updatedAt DateTime?
  deletedAt DateTime?

  createdById String? @db.Uuid
  updatedById String? @db.Uuid
  deletedById String? @db.Uuid

  roles     UserRole[]
  sessions  UserSession[]
  auditLogs AuditLog[]

  teacher     Teacher?
  student     Student?
  parentLinks ParentStudentLink[] @relation("ParentLink")

  @@index([createdById])
  @@index([updatedById])
  @@index([deletedById])
}

model Role {
  id           String  @id @default(uuid())
  name         String  @unique
  description  String?
  isSystemRole Boolean @default(false)

  createdAt DateTime  @default(now())
  updatedAt DateTime?
  deletedAt DateTime?

  createdById String? @db.Uuid
  updatedById String? @db.Uuid
  deletedById String? @db.Uuid

  users       UserRole[]
  permissions RolePermission[]

  @@index([createdById])
  @@index([updatedById])
  @@index([deletedById])
}

model Permission {
  id          String  @id @default(uuid())
  code        String  @unique
  description String?
  module      String?

  createdAt DateTime  @default(now())
  updatedAt DateTime?
  deletedAt DateTime?

  createdById String? @db.Uuid
  updatedById String? @db.Uuid
  deletedById String? @db.Uuid

  roles RolePermission[]

  @@index([code])
  @@index([module])
  @@index([createdById])
  @@index([updatedById])
  @@index([deletedById])
}

model UserRole {
  id     String @id @default(uuid())
  user   User   @relation(fields: [userId], references: [id], onDelete: Cascade)
  userId String

  role   Role   @relation(fields: [roleId], references: [id], onDelete: Cascade)
  roleId String

  assignedAt DateTime @default(now())

  @@unique([userId, roleId])
  @@index([userId])
  @@index([roleId])
}

model RolePermission {
  id     String @id @default(uuid())
  role   Role   @relation(fields: [roleId], references: [id], onDelete: Cascade)
  roleId String

  permission   Permission @relation(fields: [permissionId], references: [id], onDelete: Cascade)
  permissionId String

  grantedAt DateTime @default(now())

  @@unique([roleId, permissionId])
  @@index([roleId])
  @@index([permissionId])
}

model UserSession {
  id     String @id @default(uuid())
  user   User   @relation(fields: [userId], references: [id], onDelete: Cascade)
  userId String

  tokenHash         String
  userAgent         String?
  ipAddress         String?
  deviceFingerprint String?
  revokeReason      String?

  loginAt        DateTime  @default(now())
  lastActivityAt DateTime? @default(now())
  expiresAt      DateTime?
  revokedAt      DateTime?

  createdAt DateTime  @default(now())
  updatedAt DateTime?
  deletedAt DateTime?

  createdById String? @db.Uuid
  updatedById String? @db.Uuid
  deletedById String? @db.Uuid

  @@index([userId])
  @@index([expiresAt])
  @@index([lastActivityAt])
  @@index([createdById])
  @@index([updatedById])
  @@index([deletedById])
}

model AuditLog {
<<<<<<< HEAD
  id           String   @id @default(uuid())
  userId       String?
  action       String 
  module       String? 
  status       String   @default("SUCCESS") 
  details      Json?                       
  ipAddress    String?
  userAgent    String?
  timestamp    DateTime @default(now())
  traceId      String?
  sessionId    String?
  resourceId   String?
  resourceType String?
  endpoint     String?
  method       String?
  statusCode   Int?
  duration     Int?
  errorCode    String?
  errorMessage String?
=======
  id        String   @id @default(uuid())
  userId    String?
  action    String
  module    String?
  status    String   @default("SUCCESS")
  details   Json?
  ipAddress String?
  userAgent String?
  timestamp DateTime @default(now())
>>>>>>> 4edeb207

  user User? @relation(fields: [userId], references: [id])

  @@index([userId])
  @@index([action])
  @@index([module])
  @@index([timestamp])
<<<<<<< HEAD
  @@index([traceId])
  @@index([status])
  @@index([resourceId])
}
=======
}

// =========================
// 🧑‍🏫 Teacher Module
// =========================

enum TeacherEmploymentStatus {
  active
  on_leave
  resigned
  terminated
}

model Teacher {
  id     String @id @default(uuid())
  userId String @unique
  user   User   @relation(fields: [userId], references: [id], onDelete: Cascade)

  designation      String?
  qualification    String?
  employmentDate   DateTime?
  employmentStatus TeacherEmploymentStatus @default(active)

  department         String?
  additionalMetadata Json?   @default("{}")

  createdAt DateTime  @default(now())
  updatedAt DateTime?
  deletedAt DateTime?

  createdById String? @db.Uuid
  updatedById String? @db.Uuid
  deletedById String? @db.Uuid

  profile          TeacherProfile?
  subjects         TeacherSubject[]
  classAssignments TeacherClass[]

  @@index([userId])
  @@index([createdById])
  @@index([updatedById])
  @@index([deletedById])
}

model TeacherProfile {
  id        String  @id @default(uuid())
  teacherId String  @unique
  teacher   Teacher @relation(fields: [teacherId], references: [id], onDelete: Cascade)

  bio             String?
  profilePhotoUrl String?
  contactInfo     Json    @default("{}")
  socialLinks     Json    @default("{}")
  additionalData  Json    @default("{}")

  createdAt DateTime  @default(now())
  updatedAt DateTime?
  deletedAt DateTime?

  createdById String? @db.Uuid
  updatedById String? @db.Uuid
  deletedById String? @db.Uuid

  @@index([teacherId])
  @@index([createdById])
  @@index([updatedById])
  @@index([deletedById])
}

model Subject {
  id          String  @id @default(uuid())
  name        String
  code        String  @unique
  description String?

  createdAt DateTime  @default(now())
  updatedAt DateTime?
  deletedAt DateTime?

  createdById String? @db.Uuid
  updatedById String? @db.Uuid
  deletedById String? @db.Uuid

  teacherSubjects TeacherSubject[]

  @@index([code])
  @@index([createdById])
  @@index([updatedById])
  @@index([deletedById])
}

model TeacherSubject {
  id        String  @id @default(uuid())
  teacherId String
  teacher   Teacher @relation(fields: [teacherId], references: [id], onDelete: Cascade)

  subjectId String
  subject   Subject @relation(fields: [subjectId], references: [id], onDelete: Cascade)

  assignedAt DateTime @default(now())

  createdAt DateTime  @default(now())
  updatedAt DateTime?
  deletedAt DateTime?

  createdById String? @db.Uuid
  updatedById String? @db.Uuid
  deletedById String? @db.Uuid

  @@unique([teacherId, subjectId])
  @@index([teacherId])
  @@index([subjectId])
  @@index([createdById])
  @@index([updatedById])
  @@index([deletedById])
}

// =========================
// 🏫 Class & Section Module
// =========================

model Class {
  id   String @id @default(uuid())
  name String // e.g., "Grade 10"

  sections           Section[]
  teacherAssignments TeacherClass[]

  createdAt DateTime  @default(now())
  updatedAt DateTime?
  deletedAt DateTime?

  createdById String?   @db.Uuid
  updatedById String?   @db.Uuid
  deletedById String?   @db.Uuid
  Student     Student[]

  @@index([name])
  @@index([createdById])
  @@index([updatedById])
  @@index([deletedById])
}

model Section {
  id      String @id @default(uuid())
  name    String
  classId String
  class   Class  @relation(fields: [classId], references: [id], onDelete: Cascade)

  teacherAssignments TeacherClass[]

  createdAt DateTime  @default(now())
  updatedAt DateTime?
  deletedAt DateTime?

  createdById String?   @db.Uuid
  updatedById String?   @db.Uuid
  deletedById String?   @db.Uuid
  Student     Student[]

  @@unique([name, classId])
  @@index([classId])
  @@index([createdById])
  @@index([updatedById])
  @@index([deletedById])
}

model TeacherClass {
  id        String  @id @default(uuid())
  teacherId String
  classId   String
  sectionId String?

  teacher Teacher  @relation(fields: [teacherId], references: [id], onDelete: Cascade)
  class   Class    @relation(fields: [classId], references: [id], onDelete: Cascade)
  section Section? @relation(fields: [sectionId], references: [id], onDelete: SetNull)

  assignedAt DateTime @default(now())

  createdAt DateTime  @default(now())
  updatedAt DateTime?
  deletedAt DateTime?

  createdById String? @db.Uuid
  updatedById String? @db.Uuid
  deletedById String? @db.Uuid

  @@unique([teacherId, classId, sectionId])
  @@index([teacherId])
  @@index([classId])
  @@index([sectionId])
  @@index([createdById])
  @@index([updatedById])
  @@index([deletedById])
}

// =========================
// 🎓 Student & Parent Module
// =========================

model Student {
  id     String @id @default(uuid())
  userId String @unique
  user   User   @relation(fields: [userId], references: [id], onDelete: Cascade)

  classId String
  class   Class  @relation(fields: [classId], references: [id], onDelete: Cascade)

  sectionId String
  section   Section @relation(fields: [sectionId], references: [id], onDelete: Cascade)

  rollNumber String

  dob                DateTime?
  gender             String?
  additionalMetadata Json?     @default("{}")

  profile StudentProfile?
  parents ParentStudentLink[]

  createdAt DateTime  @default(now())
  updatedAt DateTime?
  deletedAt DateTime?

  createdById String? @db.Uuid
  updatedById String? @db.Uuid
  deletedById String? @db.Uuid

  @@unique([classId, sectionId, rollNumber], name: "unique_roll_per_class_section")
  @@index([userId])
  @@index([classId])
  @@index([sectionId])
  @@index([createdById])
  @@index([updatedById])
  @@index([deletedById])
}

model StudentProfile {
  id        String  @id @default(uuid())
  studentId String  @unique
  student   Student @relation(fields: [studentId], references: [id], onDelete: Cascade)

  bio              String?
  profilePhotoUrl  String?
  emergencyContact Json?   @default("{}")
  interests        Json?   @default("{}")
  additionalData   Json?   @default("{}")

  createdAt DateTime  @default(now())
  updatedAt DateTime?
  deletedAt DateTime?

  createdById String? @db.Uuid
  updatedById String? @db.Uuid
  deletedById String? @db.Uuid

  @@index([studentId])
  @@index([createdById])
  @@index([updatedById])
  @@index([deletedById])
}

model ParentStudentLink {
  id String @id @default(uuid())

  // ✅ Make parentId optional
  parentId String?
  parent   User?   @relation("ParentLink", fields: [parentId], references: [id], onDelete: Cascade)

  studentId String
  student   Student @relation(fields: [studentId], references: [id], onDelete: Cascade)

  relationship String?
  isPrimary    Boolean  @default(false)
  linkedAt     DateTime @default(now())

  // ✅ New fields to support non-primary parent contact
  contactName   String?
  contactEmail  String?
  contactPhone  String?

  createdAt DateTime  @default(now())
  updatedAt DateTime?
  deletedAt DateTime?

  createdById String? @db.Uuid
  updatedById String? @db.Uuid
  deletedById String? @db.Uuid

  @@unique([parentId, studentId])
  @@index([parentId])
  @@index([studentId])
  @@index([createdById])
  @@index([updatedById])
  @@index([deletedById])
}
>>>>>>> 4edeb207
<|MERGE_RESOLUTION|>--- conflicted
+++ resolved
@@ -152,13 +152,12 @@
 }
 
 model AuditLog {
-<<<<<<< HEAD
   id           String   @id @default(uuid())
   userId       String?
-  action       String 
-  module       String? 
-  status       String   @default("SUCCESS") 
-  details      Json?                       
+  action       String
+  module       String?
+  status       String   @default("SUCCESS")
+  details      Json?
   ipAddress    String?
   userAgent    String?
   timestamp    DateTime @default(now())
@@ -172,17 +171,6 @@
   duration     Int?
   errorCode    String?
   errorMessage String?
-=======
-  id        String   @id @default(uuid())
-  userId    String?
-  action    String
-  module    String?
-  status    String   @default("SUCCESS")
-  details   Json?
-  ipAddress String?
-  userAgent String?
-  timestamp DateTime @default(now())
->>>>>>> 4edeb207
 
   user User? @relation(fields: [userId], references: [id])
 
@@ -190,12 +178,9 @@
   @@index([action])
   @@index([module])
   @@index([timestamp])
-<<<<<<< HEAD
   @@index([traceId])
   @@index([status])
   @@index([resourceId])
-}
-=======
 }
 
 // =========================
@@ -492,4 +477,3 @@
   @@index([updatedById])
   @@index([deletedById])
 }
->>>>>>> 4edeb207
