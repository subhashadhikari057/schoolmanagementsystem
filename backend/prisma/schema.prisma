generator client {
  provider = "prisma-client-js"
}

datasource db {
  provider = "postgresql"
  url      = env("DATABASE_URL")
}

model User {
  id                              String                        @id @default(uuid())
  email                           String                        @unique
  phone                           String?                       @unique
  passwordHash                    String
  fullName                        String
  isActive                        Boolean                       @default(true)
  lastLoginAt                     DateTime?
  lastPasswordChange              DateTime?
  needPasswordChange              Boolean                       @default(false)
  createdAt                       DateTime                      @default(now())
  updatedAt                       DateTime?
  deletedAt                       DateTime?
  createdById                     String?                       @db.Uuid
  updatedById                     String?                       @db.Uuid
  deletedById                     String?                       @db.Uuid
  attendanceSessionsMarked        AttendanceSession[]
  auditLogs                       AuditLog[]
  complaintsAsAssigned            Complaint[]                   @relation("ComplaintAssignedTo")
  complaintsAsComplainant         Complaint[]                   @relation("ComplaintComplainant")
  complaintsCreated               Complaint[]                   @relation("ComplaintCreator")
  complaintsDeleted               Complaint[]                   @relation("ComplaintDeleter")
  complaintsAsRecipient           Complaint[]                   @relation("ComplaintRecipient")
  complaintsUpdated               Complaint[]                   @relation("ComplaintUpdater")
  complaintAuditLogs              ComplaintAuditLog[]
  complaintResponses              ComplaintResponse[]
  idCards                         IDCard[]
  leaveRequestsCreated            LeaveRequest[]                @relation("LeaveRequestCreator")
  leaveRequestsDeleted            LeaveRequest[]                @relation("LeaveRequestDeleter")
  leaveRequestsUpdated            LeaveRequest[]                @relation("LeaveRequestUpdater")
  leaveRequestAuditLogs           LeaveRequestAuditLog[]
  leaveTypesCreated               LeaveType[]                   @relation("LeaveTypeCreator")
  leaveTypesDeleted               LeaveType[]                   @relation("LeaveTypeDeleter")
  leaveTypesUpdated               LeaveType[]                   @relation("LeaveTypeUpdater")
  noticesCreated                  Notice[]                      @relation("NoticeCreator")
  noticesDeleted                  Notice[]                      @relation("NoticeDeleter")
  noticesUpdated                  Notice[]                      @relation("NoticeUpdater")
  noticesReceived                 NoticeRecipient[]
  parent                          Parent?
  staff                           Staff?
  staffAttendanceSessionsMarked   StaffAttendanceSession[]      @relation("StaffAttendanceMarkedBy")
  staffSalaryApprovals            StaffSalaryHistory[]          @relation("StaffSalaryApprover")
  student                         Student?
  teacher                         Teacher?
  teacherAttendanceSessionsMarked TeacherAttendanceSession[]    @relation("TeacherAttendanceMarkedBy")
  teacherLeaveRequestsAsAdmin     TeacherLeaveRequest[]         @relation("TeacherLeaveRequestAdmin")
  teacherLeaveRequestsCreated     TeacherLeaveRequest[]         @relation("TeacherLeaveRequestCreator")
  teacherLeaveRequestsDeleted     TeacherLeaveRequest[]         @relation("TeacherLeaveRequestDeleter")
  teacherLeaveRequestsUpdated     TeacherLeaveRequest[]         @relation("TeacherLeaveRequestUpdater")
  teacherLeaveRequestAuditLogs    TeacherLeaveRequestAuditLog[]
  teacherLeaveUsageCreated        TeacherLeaveUsage[]           @relation("TeacherLeaveUsageCreator")
  teacherLeaveUsageDeleted        TeacherLeaveUsage[]           @relation("TeacherLeaveUsageDeleter")
  teacherLeaveUsageUpdated        TeacherLeaveUsage[]           @relation("TeacherLeaveUsageUpdater")
  teacherSalaryApprovals          TeacherSalaryHistory[]        @relation("SalaryApprover")
  roles                           UserRole[]
  sessions                        UserSession[]

  @@index([createdById])
  @@index([updatedById])
  @@index([deletedById])
  @@index([fullName])
  @@index([email])
}

model Subject {
  id                 String           @id @default(uuid())
  name               String
  code               String
  description        String?
  maxMarks           Int
  passMarks          Int
  createdAt          DateTime         @default(now())
  updatedAt          DateTime?
  deletedAt          DateTime?
  createdById        String?          @db.Uuid
  updatedById        String?          @db.Uuid
  deletedById        String?          @db.Uuid
  assignments        Assignment[]
  assignedClasses    ClassSubject[]
  scheduleSlots      ScheduleSlot[]
  teacherAssignments TeacherSubject[] @relation("SubjectTeacherAssignments")

  @@unique([code, deletedAt], name: "unique_subject_code_when_active")
  @@index([createdById])
  @@index([updatedById])
  @@index([deletedById])
}

model Class {
  id                      String                   @id @default(uuid())
  name                    String?
  grade                   Int
  section                 String
  capacity                Int
  currentEnrollment       Int                      @default(0)
  shift                   ClassShift               @default(MORNING)
  status                  String                   @default("active")
  roomId                  String
  classTeacherId          String
  createdAt               DateTime                 @default(now())
  updatedAt               DateTime?
  deletedAt               DateTime?
  createdById             String?                  @db.Uuid
  updatedById             String?                  @db.Uuid
  deletedById             String?                  @db.Uuid
  assignments             Assignment[]
  attendanceSessions      AttendanceSession[]
  classTeacher            Teacher                  @relation("ClassTeacher", fields: [classTeacherId], references: [id])
  room                    Classroom                @relation(fields: [roomId], references: [id])
  schedules               ClassSchedule[]
  assignedSubjects        ClassSubject[]
  timeslots               ClassTimeslot[]
  feeStructures           FeeStructure[]
  feeStructureAssignments FeeStructureAssignment[]
  notices                 Notice[]                 @relation("NoticeClass")
  students                Student[]
  teacherAssignments      TeacherClass[]           @relation("ClassTeacherAssignments")

  @@index([createdById])
  @@index([updatedById])
  @@index([deletedById])
  @@index([grade])
  @@index([section])
  @@index([shift])
}

model Classroom {
  id            String         @id @default(uuid())
  roomNo        String         @unique
  name          String?
  capacity      Int            @default(30)
  floor         Int            @default(1)
  building      String?
  note          String?
  status        String         @default("active")
  isAvailable   Boolean        @default(true)
  createdAt     DateTime       @default(now())
  updatedAt     DateTime?
  deletedAt     DateTime?
  createdById   String?        @db.Uuid
  updatedById   String?        @db.Uuid
  deletedById   String?        @db.Uuid
  classes       Class[]
  scheduleSlots ScheduleSlot[]

  @@index([createdById])
  @@index([updatedById])
  @@index([deletedById])
  @@index([status])
  @@index([isAvailable])
}

model ClassSubject {
  id          String    @id @default(uuid())
  classId     String
  subjectId   String
  teacherId   String?
  createdAt   DateTime  @default(now())
  updatedAt   DateTime?
  deletedAt   DateTime?
  createdById String?   @db.Uuid
  updatedById String?   @db.Uuid
  deletedById String?   @db.Uuid
  class       Class     @relation(fields: [classId], references: [id])
  subject     Subject   @relation(fields: [subjectId], references: [id])
  teacher     Teacher?  @relation("TeacherClassSubjects", fields: [teacherId], references: [id])

  @@unique([classId, subjectId])
  @@index([createdById])
  @@index([updatedById])
  @@index([deletedById])
}

model Student {
  id                     String                  @id @default(uuid())
  userId                 String                  @unique
  classId                String
  rollNumber             String
  admissionDate          DateTime
  email                  String
  dob                    DateTime
  gender                 String
  bloodGroup             String?
  ethnicity              String?
  imageUrl               String?
  fatherPhone            String?
  motherPhone            String?
  fatherEmail            String?
  motherEmail            String?
  fatherOccupation       String?
  motherOccupation       String?
  createdAt              DateTime                @default(now())
  updatedAt              DateTime?
  deletedAt              DateTime?
  academicStatus         String                  @default("active")
  address                String?
  allergies              String?
  city                   String?
  createdById            String?                 @db.Uuid
  dateOfBirth            DateTime?
  deletedById            String?                 @db.Uuid
  feeStatus              String                  @default("pending")
  interests              String?
  maritalStatus          String?                 @default("Single")
  medicalConditions      String?
  phone                  String?
  pinCode                String?
  profilePhotoUrl        String?
  specialNeeds           String?
  state                  String?
  street                 String?
  studentId              String?                 @unique
  transportMode          String?
  updatedById            String?                 @db.Uuid
  fatherFirstName        String?
  fatherMiddleName       String?
  fatherLastName         String?
  motherFirstName        String?
  motherMiddleName       String?
  motherLastName         String?
  attendanceRecords      AttendanceRecord[]
  chargeAssignments      ChargeAssignment[]
  guardians              Guardian[]
  leaveRequests          LeaveRequest[]
  parents                ParentStudentLink[]
  scholarshipAssignments ScholarshipAssignment[]
  class                  Class                   @relation(fields: [classId], references: [id])
  user                   User                    @relation(fields: [userId], references: [id], onDelete: Cascade)
  feeHistories           StudentFeeHistory[]
  profile                StudentProfile?
  submissions            Submission[]

  @@unique([classId, rollNumber])
  @@index([userId])
  @@index([classId])
  @@index([rollNumber])
  @@index([createdById])
  @@index([updatedById])
  @@index([deletedById])
  @@index([academicStatus])
  @@index([ethnicity])
  @@index([feeStatus])
}

model StudentProfile {
  id               String    @id @default(uuid())
  studentId        String    @unique
  emergencyContact Json      @default("{}")
  interests        Json      @default("{}")
  additionalData   Json      @default("{}")
  profilePhotoUrl  String?
  createdAt        DateTime  @default(now())
  updatedAt        DateTime?
  deletedAt        DateTime?
  student          Student   @relation(fields: [studentId], references: [id], onDelete: Cascade)
}

model Guardian {
  id        String   @id @default(uuid())
  studentId String
  fullName  String
  phone     String
  email     String
  relation  String
  createdAt DateTime @default(now())
  student   Student  @relation(fields: [studentId], references: [id], onDelete: Cascade)
}

model Parent {
  id                           String              @id @default(uuid())
  userId                       String              @unique
  dateOfBirth                  DateTime?
  gender                       String?
  occupation                   String?
  workPlace                    String?
  workPhone                    String?
  emergencyContactName         String?
  emergencyContactPhone        String?
  emergencyContactRelationship String?
  street                       String?
  city                         String?
  state                        String?
  pinCode                      String?
  country                      String?
  notes                        String?
  specialInstructions          String?
  createdAt                    DateTime            @default(now())
  updatedAt                    DateTime?
  deletedAt                    DateTime?
  createdById                  String?             @db.Uuid
  updatedById                  String?             @db.Uuid
  deletedById                  String?             @db.Uuid
  leaveRequestsApproved        LeaveRequest[]
  user                         User                @relation(fields: [userId], references: [id], onDelete: Cascade)
  profile                      ParentProfile?
  children                     ParentStudentLink[] @relation("ParentChildren")

  @@index([createdById])
  @@index([updatedById])
  @@index([deletedById])
}

model ParentProfile {
  id              String    @id @default(uuid())
  parentId        String    @unique
  profilePhotoUrl String?
  bio             String?
  socialLinks     Json?     @default("{}")
  additionalData  Json?     @default("{}")
  createdAt       DateTime  @default(now())
  updatedAt       DateTime?
  deletedAt       DateTime?
  parent          Parent    @relation(fields: [parentId], references: [id], onDelete: Cascade)
}

model ParentStudentLink {
  id           String    @id @default(uuid())
  parentId     String
  studentId    String
  relationship String
  isPrimary    Boolean   @default(false)
  createdAt    DateTime  @default(now())
  deletedAt    DateTime?
  updatedAt    DateTime?
  parent       Parent    @relation("ParentChildren", fields: [parentId], references: [id], onDelete: Cascade)
  student      Student   @relation(fields: [studentId], references: [id], onDelete: Cascade)

  @@unique([parentId, studentId], name: "parentId_studentId")
  @@index([parentId])
  @@index([studentId])
}

model Teacher {
  id                             String                          @id @default(uuid())
  userId                         String                          @unique
  employeeId                     String?                         @unique
  joiningDate                    DateTime
  experienceYears                Int?
  qualification                  String?
  designation                    String
  dob                            DateTime
  gender                         String
  bloodGroup                     String?
  maritalStatus                  String?
  imageUrl                       String?
  department                     String?
  specialization                 String?
  employmentStatus               String?                         @default("active")
  employmentDate                 DateTime?
  dateOfBirth                    DateTime?
  address                        String?
  basicSalary                    Decimal                         @db.Decimal(10, 2)
  allowances                     Decimal                         @db.Decimal(10, 2)
  totalSalary                    Decimal                         @db.Decimal(10, 2)
  isClassTeacher                 Boolean                         @default(false)
  languagesKnown                 Json?                           @default("[]")
  certifications                 String?
  previousExperience             String?
  createdAt                      DateTime                        @default(now())
  updatedAt                      DateTime?
  deletedAt                      DateTime?
  createdById                    String?                         @db.Uuid
  updatedById                    String?                         @db.Uuid
  deletedById                    String?                         @db.Uuid
  bankAccountNumber              String?
  bankBranch                     String?
  bankName                       String?
  citizenshipNumber              String?
  panNumber                      String?
  assignments                    Assignment[]
  classesAsTeacher               Class[]                         @relation("ClassTeacher")
  classSubjects                  ClassSubject[]                  @relation("TeacherClassSubjects")
  leaveRequestsApproved          LeaveRequest[]
  scheduleSlots                  ScheduleSlot[]
  user                           User                            @relation(fields: [userId], references: [id], onDelete: Cascade)
  attendanceRecords              TeacherAttendanceRecord[]       @relation("TeacherAttendanceRecords")
  classAssignments               TeacherClass[]                  @relation("TeacherClassAssignments")
  teacherLeaveRequests           TeacherLeaveRequest[]
  teacherLeaveRequestAttachments TeacherLeaveRequestAttachment[]
  leaveUsage                     TeacherLeaveUsage[]
  profile                        TeacherProfile?
  salaryHistory                  TeacherSalaryHistory[]
  subjectAssignments             TeacherSubject[]                @relation("TeacherSubjectAssignments")

  @@index([createdById])
  @@index([updatedById])
  @@index([deletedById])
}

model TeacherProfile {
  id              String    @id @default(uuid())
  teacherId       String    @unique
  profilePhotoUrl String?
  bio             String?
  contactInfo     Json?     @default("{}")
  socialLinks     Json?     @default("{}")
  additionalData  Json?     @default("{}")
  createdAt       DateTime  @default(now())
  updatedAt       DateTime?
  deletedAt       DateTime?
  teacher         Teacher   @relation(fields: [teacherId], references: [id], onDelete: Cascade)
}

model TeacherSubject {
  id          String    @id @default(uuid())
  teacherId   String
  subjectId   String
  createdAt   DateTime  @default(now())
  updatedAt   DateTime?
  deletedAt   DateTime?
  createdById String?   @db.Uuid
  updatedById String?   @db.Uuid
  deletedById String?   @db.Uuid
  subject     Subject   @relation("SubjectTeacherAssignments", fields: [subjectId], references: [id])
  teacher     Teacher   @relation("TeacherSubjectAssignments", fields: [teacherId], references: [id])

  @@index([createdById])
  @@index([updatedById])
  @@index([deletedById])
}

model TeacherClass {
  id          String    @id @default(uuid())
  teacherId   String
  classId     String
  createdAt   DateTime  @default(now())
  updatedAt   DateTime?
  deletedAt   DateTime?
  createdById String?   @db.Uuid
  updatedById String?   @db.Uuid
  deletedById String?   @db.Uuid
  class       Class     @relation("ClassTeacherAssignments", fields: [classId], references: [id])
  teacher     Teacher   @relation("TeacherClassAssignments", fields: [teacherId], references: [id])

  @@index([createdById])
  @@index([updatedById])
  @@index([deletedById])
}

model Staff {
  id                String                  @id @default(uuid())
  userId            String?                 @unique
  email             String
  fullName          String
  firstName         String
  middleName        String?
  lastName          String
  employeeId        String?                 @unique
  dob               DateTime
  gender            String
  bloodGroup        String?
  phone             String
  emergencyContact  String
  maritalStatus     String?
  designation       String?
  department        String?
  employmentDate    DateTime?
  joiningDate       DateTime?
  basicSalary       Decimal                 @db.Decimal(10, 2)
  allowances        Decimal                 @db.Decimal(10, 2)
  totalSalary       Decimal                 @db.Decimal(10, 2)
  permissions       String[]
  createdAt         DateTime                @default(now())
  updatedAt         DateTime?
  deletedAt         DateTime?
  createdById       String?                 @db.Uuid
  updatedById       String?                 @db.Uuid
  deletedById       String?                 @db.Uuid
  bankAccountNumber String?
  bankBranch        String?
  bankName          String?
  citizenshipNumber String?
  panNumber         String?
  employmentStatus  String?                 @default("active")
  experienceYears   Int?
  user              User?                   @relation(fields: [userId], references: [id], onDelete: Cascade)
  attendanceRecords StaffAttendanceRecord[] @relation("StaffAttendanceRecords")
  profile           StaffProfile?
  salaryHistory     StaffSalaryHistory[]

  @@index([createdById])
  @@index([updatedById])
  @@index([deletedById])
}

model StaffProfile {
  id              String    @id @default(uuid())
  staffId         String    @unique
  profilePhotoUrl String?
  bio             String?
  contactInfo     Json?     @default("{}")
  additionalData  Json?     @default("{}")
  createdAt       DateTime  @default(now())
  updatedAt       DateTime?
  deletedAt       DateTime?
  staff           Staff     @relation(fields: [staffId], references: [id], onDelete: Cascade)
}

model IDCard {
  id          String         @id @default(uuid())
  type        String
  templateId  String
  expiryDate  DateTime
  batchName   String?
  issuedForId String
  isActive    Boolean        @default(true)
  qrCodeData  String?
  createdAt   DateTime       @default(now())
  updatedAt   DateTime       @updatedAt
  issuedFor   User           @relation(fields: [issuedForId], references: [id])
  template    IDCardTemplate @relation("IDCardTemplates", fields: [templateId], references: [id])

  @@unique([issuedForId, type, isActive], name: "unique_active_card_per_user_type")
  @@index([type])
  @@index([templateId])
  @@index([issuedForId])
  @@index([qrCodeData])
}

model IDCardTemplate {
  id              String                @id @default(uuid())
  name            String
  type            IDCardTemplateType
  description     String?
  dimensions      String
  customWidth     Float?
  customHeight    Float?
  orientation     TemplateOrientation   @default(HORIZONTAL)
  backgroundColor String                @default("#ffffff")
  backgroundImage String?
  borderColor     String                @default("#000000")
  borderWidth     Int                   @default(1)
  borderRadius    Int                   @default(0)
  logoRequired    Boolean               @default(true)
  photoRequired   Boolean               @default(true)
  qrCodeRequired  Boolean               @default(true)
  barcodeRequired Boolean               @default(false)
  watermark       String?
  printMargin     Int                   @default(5)
  bleedArea       Int                   @default(3)
  safeArea        Int                   @default(5)
  status          TemplateStatus        @default(DRAFT)
  usageCount      Int                   @default(0)
  isDefault       Boolean               @default(false)
  features        Json?                 @default("[]")
  metadata        Json?                 @default("{}")
  createdAt       DateTime              @default(now())
  updatedAt       DateTime              @updatedAt
  deletedAt       DateTime?
  createdById     String?               @db.Uuid
  updatedById     String?               @db.Uuid
  deletedById     String?               @db.Uuid
  idCards         IDCard[]              @relation("IDCardTemplates")
  fields          IDCardTemplateField[]

  @@index([type])
  @@index([status])
  @@index([createdAt])
  @@index([createdById])
  @@index([updatedById])
  @@index([deletedById])
}

model IDCardTemplateField {
  id              String            @id @default(uuid())
  templateId      String
  fieldType       TemplateFieldType
  label           String
  databaseField   String?
  x               Float
  y               Float
  width           Float
  height          Float
  fontSize        Int?
  fontWeight      String?
  textAlign       TextAlignment?    @default(LEFT)
  fontFamily      String?           @default("Inter")
  color           String?           @default("#000000")
  backgroundColor String?
  borderWidth     Int?              @default(0)
  borderColor     String?           @default("#cccccc")
  borderRadius    Int?              @default(0)
  required        Boolean           @default(false)
  placeholder     String?
  rotation        Float?            @default(0)
  opacity         Int?              @default(100)
  zIndex          Int?              @default(1)
  dataSource      String?
  staticText      String?
  imageUrl        String?
  qrData          String?
  validationRules Json?             @default("{}")
  styleOptions    Json?             @default("{}")
  createdAt       DateTime          @default(now())
  updatedAt       DateTime          @updatedAt
  template        IDCardTemplate    @relation(fields: [templateId], references: [id], onDelete: Cascade)

  @@index([templateId])
  @@index([fieldType])
  @@index([databaseField])
}

model UserRole {
  id         String   @id @default(uuid())
  userId     String
  roleId     String
  assignedAt DateTime @default(now())
  role       Role     @relation(fields: [roleId], references: [id], onDelete: Cascade)
  user       User     @relation(fields: [userId], references: [id], onDelete: Cascade)

  @@unique([userId, roleId])
}

model Role {
  id           String           @id @default(uuid())
  name         String           @unique
  description  String?
  isSystemRole Boolean          @default(false)
  permissions  RolePermission[]
  userRoles    UserRole[]
}

model RolePermission {
  id           String     @id @default(uuid())
  roleId       String
  permissionId String
  permission   Permission @relation(fields: [permissionId], references: [id])
  role         Role       @relation(fields: [roleId], references: [id])
}

model Permission {
  id              String           @id @default(uuid())
  code            String           @unique
  description     String?
  rolePermissions RolePermission[]
}

model AuditLog {
  id        String   @id @default(uuid())
  userId    String?
  action    String
  module    String?
  timestamp DateTime @default(now())
  status    String   @default("SUCCESS")
  details   Json?
  ipAddress String?
  userAgent String?
  user      User?    @relation(fields: [userId], references: [id])
}

model UserSession {
  id                String    @id @default(uuid())
  userId            String
  tokenHash         String
  loginAt           DateTime  @default(now())
  lastActivityAt    DateTime?
  revokedAt         DateTime?
  ipAddress         String?
  userAgent         String?
  deviceInfo        String?
  isCurrentDevice   Boolean   @default(false)
  previousTokenHash String?
  revokeReason      String?
  user              User      @relation(fields: [userId], references: [id])
}

model CalendarEntry {
  id                   String                @id @default(uuid())
  type                 CalendarEntryType
  eventScope           EventScope?
  startDate            DateTime
  endDate              DateTime
  venue                String?
  holidayType          HolidayType?
  startTime            String?
  endTime              String?
  examType             ExamType?
  examDetails          String?
  emergencyClosureType EmergencyClosureType?
  emergencyReason      String?
  affectedAreas        String?
  createdAt            DateTime              @default(now())
  updatedAt            DateTime?
  deletedAt            DateTime?
  createdById          String?               @db.Uuid
  updatedById          String?               @db.Uuid
  deletedById          String?               @db.Uuid
  name                 String

  @@index([type])
  @@index([eventScope])
  @@index([startDate])
  @@index([endDate])
  @@index([createdById])
  @@index([updatedById])
  @@index([deletedById])
}

model Assignment {
  id                 String       @id @default(uuid())
  title              String
  description        String?
  classId            String
  subjectId          String
  teacherId          String
  dueDate            DateTime?
  additionalMetadata Json?        @default("{}")
  createdAt          DateTime     @default(now())
  updatedAt          DateTime?
  deletedAt          DateTime?
  createdById        String?      @db.Uuid
  updatedById        String?      @db.Uuid
  deletedById        String?      @db.Uuid
  class              Class        @relation(fields: [classId], references: [id], onDelete: Cascade)
  subject            Subject      @relation(fields: [subjectId], references: [id], onDelete: Cascade)
  teacher            Teacher      @relation(fields: [teacherId], references: [id], onDelete: SetNull)
  submissions        Submission[]
  attachments        AssignmentAttachment[]

  @@index([classId])
  @@index([subjectId])
  @@index([teacherId])
  @@index([dueDate])
  @@index([createdById])
  @@index([updatedById])
  @@index([deletedById])
}

model Submission {
  id           String     @id @default(uuid())
  assignmentId String
  studentId    String
  submittedAt  DateTime?  @default(now())
  isCompleted  Boolean    @default(false)
  feedback     String?    // Teacher's grading remarks
  studentNotes String?    // Student's submission comments
  fileLinks    Json?      @default("[]")
  createdAt    DateTime   @default(now())
  updatedAt    DateTime?
  deletedAt    DateTime?
  createdById  String?    @db.Uuid
  updatedById  String?    @db.Uuid
  deletedById  String?    @db.Uuid
  assignment   Assignment @relation(fields: [assignmentId], references: [id], onDelete: Cascade)
  student      Student    @relation(fields: [studentId], references: [id], onDelete: Cascade)
  attachments  SubmissionAttachment[]

  @@unique([assignmentId, studentId])
  @@index([assignmentId])
  @@index([studentId])
  @@index([isCompleted])
  @@index([createdById])
  @@index([updatedById])
  @@index([deletedById])
}

model AssignmentAttachment {
  id           String   @id @default(uuid())
  assignmentId String
  filename     String
  originalName String
  mimeType     String
  size         Int      // Size in bytes (max 10MB = 10,485,760 bytes)
  url          String
  uploadedAt   DateTime @default(now())

  // Relationships
  assignment   Assignment @relation(fields: [assignmentId], references: [id], onDelete: Cascade)

  @@index([assignmentId])
  @@index([mimeType])
  @@index([size])
}

model SubmissionAttachment {
  id           String   @id @default(uuid())
  submissionId String
  filename     String
  originalName String
  mimeType     String
  size         Int      // Size in bytes (max 10MB = 10,485,760 bytes)
  url          String
  uploadedAt   DateTime @default(now())

  // Relationships
  submission   Submission @relation(fields: [submissionId], references: [id], onDelete: Cascade)

  @@index([submissionId])
  @@index([mimeType])
  @@index([size])
}

enum CalendarEntryType {
  HOLIDAY
  EVENT
  EXAM
  EMERGENCY_CLOSURE
}

enum HolidayType {
  NATIONAL
  SCHOOL
}

enum ExamType {
  FIRST_TERM
  SECOND_TERM
  THIRD_TERM
  FINAL
  UNIT_TEST
  OTHER
}

enum EmergencyClosureType {
  NATURAL_DISASTER
  STRIKE
  PANDEMIC
  POWER_OUTAGE
  SECURITY_CONCERN
  INFRASTRUCTURE_DAMAGE
  WEATHER_EMERGENCY
  OTHER
}

enum EventScope {
  PARTIAL
  SCHOOL_WIDE
}

enum ClassShift {
  MORNING
  DAY
}

enum SalaryChangeType {
  INITIAL
  PROMOTION
  DEMOTION
  ADJUSTMENT
}

enum TimeslotType {
  REGULAR
  BREAK
  LUNCH
  ACTIVITY
  STUDY_HALL
  FREE_PERIOD
}


model ClassTimeslot {
  id            String         @id @default(uuid())
  classId       String
  day           String
  startTime     String
  endTime       String
  type          TimeslotType   @default(REGULAR)
  label         String?
  createdAt     DateTime       @default(now())
  updatedAt     DateTime?
  deletedAt     DateTime?
  createdById   String?        @db.Uuid
  updatedById   String?        @db.Uuid
  deletedById   String?        @db.Uuid
  class         Class          @relation(fields: [classId], references: [id], onDelete: Cascade)
  scheduleSlots ScheduleSlot[]

  @@index([classId])
  @@index([day])
  @@index([type])
  @@index([createdById])
  @@index([updatedById])
  @@index([deletedById])
}

model ClassSchedule {
  id            String         @id @default(uuid())
  classId       String
  name          String
  academicYear  String
  startDate     DateTime
  endDate       DateTime
  effectiveFrom DateTime
  status        String         @default("draft")
  createdAt     DateTime       @default(now())
  updatedAt     DateTime?
  deletedAt     DateTime?
  createdById   String?        @db.Uuid
  updatedById   String?        @db.Uuid
  deletedById   String?        @db.Uuid
  class         Class          @relation(fields: [classId], references: [id], onDelete: Cascade)
  scheduleSlots ScheduleSlot[]

  @@unique([classId, status], name: "unique_active_schedule_per_class")
  @@index([classId])
  @@index([academicYear])
  @@index([status])
  @@index([createdById])
  @@index([updatedById])
  @@index([deletedById])
}

model ScheduleSlot {
  id          String        @id @default(uuid())
  scheduleId  String
  timeslotId  String
  day         String
  subjectId   String?
  teacherId   String?
  roomId      String?
  type        TimeslotType  @default(REGULAR)
  hasConflict Boolean       @default(false)
  createdAt   DateTime      @default(now())
  updatedAt   DateTime?
  deletedAt   DateTime?
  createdById String?       @db.Uuid
  updatedById String?       @db.Uuid
  deletedById String?       @db.Uuid
  room        Classroom?    @relation(fields: [roomId], references: [id])
  schedule    ClassSchedule @relation(fields: [scheduleId], references: [id], onDelete: Cascade)
  subject     Subject?      @relation(fields: [subjectId], references: [id])
  teacher     Teacher?      @relation(fields: [teacherId], references: [id])
  timeslot    ClassTimeslot @relation(fields: [timeslotId], references: [id], onDelete: Cascade)

  @@index([scheduleId])
  @@index([timeslotId])
  @@index([day])
  @@index([subjectId])
  @@index([teacherId])
  @@index([roomId])
  @@index([createdById])
  @@index([updatedById])
  @@index([deletedById])
}

model TeacherSalaryHistory {
  id             String           @id @default(uuid())
  teacherId      String
  effectiveMonth DateTime         @db.Date
  basicSalary    Decimal          @db.Decimal(10, 2)
  allowances     Decimal          @db.Decimal(10, 2)
  totalSalary    Decimal          @db.Decimal(10, 2)
  changeType     SalaryChangeType @default(INITIAL)
  changeReason   String?
  approvedById   String?
  createdAt      DateTime         @default(now())
  updatedAt      DateTime?
  deletedAt      DateTime?
  createdById    String?          @db.Uuid
  updatedById    String?          @db.Uuid
  deletedById    String?          @db.Uuid
  approvedBy     User?            @relation("SalaryApprover", fields: [approvedById], references: [id])
  teacher        Teacher          @relation(fields: [teacherId], references: [id], onDelete: Cascade)

  @@index([teacherId])
  @@index([effectiveMonth])
  @@index([createdById])
  @@index([updatedById])
  @@index([deletedById])
  @@index([approvedById])
}

model StaffSalaryHistory {
  id             String           @id @default(uuid())
  staffId        String
  effectiveMonth DateTime         @db.Date
  basicSalary    Decimal          @db.Decimal(10, 2)
  allowances     Decimal          @db.Decimal(10, 2)
  totalSalary    Decimal          @db.Decimal(10, 2)
  changeType     SalaryChangeType @default(INITIAL)
  changeReason   String?
  approvedById   String?
  createdAt      DateTime         @default(now())
  updatedAt      DateTime?
  deletedAt      DateTime?
  createdById    String?          @db.Uuid
  updatedById    String?          @db.Uuid
  deletedById    String?          @db.Uuid
  approvedBy     User?            @relation("StaffSalaryApprover", fields: [approvedById], references: [id])
  staff          Staff            @relation(fields: [staffId], references: [id], onDelete: Cascade)

  @@index([staffId])
  @@index([effectiveMonth])
  @@index([createdById])
  @@index([updatedById])
  @@index([deletedById])
  @@index([approvedById])
}

model Notice {
  id                    String              @id @default(uuid())
  title                 String
  content               String
  priority              NoticePriority
  recipientType         NoticeRecipientType
  selectedClassId       String?
  category              NoticeCategory?
  publishDate           DateTime
  expiryDate            DateTime
  status                NoticeStatus        @default(DRAFT)
  sendEmailNotification Boolean             @default(false)
  createdAt             DateTime            @default(now())
  updatedAt             DateTime?
  deletedAt             DateTime?
  createdById           String?
  updatedById           String?
  deletedById           String?
  createdBy             User?               @relation("NoticeCreator", fields: [createdById], references: [id])
  deletedBy             User?               @relation("NoticeDeleter", fields: [deletedById], references: [id])
  selectedClass         Class?              @relation("NoticeClass", fields: [selectedClassId], references: [id])
  updatedBy             User?               @relation("NoticeUpdater", fields: [updatedById], references: [id])
  attachments           NoticeAttachment[]
  recipients            NoticeRecipient[]

  @@index([recipientType])
  @@index([priority])
  @@index([category])
  @@index([status])
  @@index([publishDate])
  @@index([expiryDate])
  @@index([selectedClassId])
  @@index([createdById])
  @@index([updatedById])
  @@index([deletedById])
}

model NoticeRecipient {
  id        String    @id @default(uuid())
  noticeId  String
  userId    String
  readAt    DateTime?
  createdAt DateTime  @default(now())
  notice    Notice    @relation(fields: [noticeId], references: [id], onDelete: Cascade)
  user      User      @relation(fields: [userId], references: [id], onDelete: Cascade)

  @@unique([noticeId, userId])
  @@index([noticeId])
  @@index([userId])
  @@index([readAt])
}

model NoticeAttachment {
  id           String   @id @default(uuid())
  noticeId     String
  filename     String
  originalName String
  mimeType     String
  size         Int
  url          String
  uploadedAt   DateTime @default(now())
  notice       Notice   @relation(fields: [noticeId], references: [id], onDelete: Cascade)

  @@index([noticeId])
  @@index([mimeType])
}

model FeeStructure {
  id                  String                   @id @default(uuid())
  classId             String
  academicYear        String
  name                String
  status              FeeStructureStatus       @default(DRAFT)
  effectiveFrom       DateTime
  createdAt           DateTime                 @default(now())
  updatedAt           DateTime?
  deletedAt           DateTime?
  createdById         String?                  @db.Uuid
  updatedById         String?                  @db.Uuid
  deletedById         String?                  @db.Uuid
  class               Class                    @relation(fields: [classId], references: [id], onDelete: Cascade)
  assignments         FeeStructureAssignment[]
  histories           FeeStructureHistory[]
  items               FeeStructureItem[]
  studentFeeHistories StudentFeeHistory[]

  @@index([classId])
  @@index([academicYear])
  @@index([status])
  @@index([effectiveFrom])
  @@index([createdById])
  @@index([updatedById])
  @@index([deletedById])
}

model FeeStructureAssignment {
  id             String       @id @default(uuid())
  feeStructureId String
  classId        String
  createdAt      DateTime     @default(now())
  deletedAt      DateTime?
  class          Class        @relation(fields: [classId], references: [id], onDelete: Cascade)
  feeStructure   FeeStructure @relation(fields: [feeStructureId], references: [id], onDelete: Cascade)

  @@unique([feeStructureId, classId])
  @@index([classId])
}

model FeeStructureItem {
  id             String           @id @default(uuid())
  feeStructureId String
  category       String
  label          String
  amount         Decimal          @db.Decimal(10, 2)
  frequency      FeeItemFrequency @default(MONTHLY)
  isOptional     Boolean          @default(false)
  createdAt      DateTime         @default(now())
  updatedAt      DateTime?
  deletedAt      DateTime?
  createdById    String?          @db.Uuid
  updatedById    String?          @db.Uuid
  deletedById    String?          @db.Uuid
  feeStructure   FeeStructure     @relation(fields: [feeStructureId], references: [id], onDelete: Cascade)

  @@index([feeStructureId])
  @@index([category])
  @@index([frequency])
}

model FeeStructureHistory {
  id             String       @id @default(uuid())
  feeStructureId String
  version        Int
  effectiveFrom  DateTime     @db.Date
  totalAnnual    Decimal      @db.Decimal(12, 2)
  snapshot       Json
  changeReason   String?
  createdAt      DateTime     @default(now())
  createdById    String?      @db.Uuid
  deletedAt      DateTime?
  feeStructure   FeeStructure @relation(fields: [feeStructureId], references: [id], onDelete: Cascade)

  @@unique([feeStructureId, version])
  @@index([feeStructureId])
  @@index([effectiveFrom])
}

model ScholarshipDefinition {
  id                String                  @id @default(uuid())
  name              String
  type              ScholarshipType         @default(OTHER)
  description       String?
  valueType         ValueType               @default(PERCENTAGE)
  value             Decimal                 @db.Decimal(10, 2)
  appliesToCategory String?
  isActive          Boolean                 @default(true)
  createdAt         DateTime                @default(now())
  updatedAt         DateTime?
  deletedAt         DateTime?
  createdById       String?                 @db.Uuid
  updatedById       String?                 @db.Uuid
  deletedById       String?                 @db.Uuid
  assignments       ScholarshipAssignment[]

  @@index([type])
  @@index([isActive])
}

model ScholarshipAssignment {
  id            String                @id @default(uuid())
  scholarshipId String
  studentId     String
  effectiveFrom DateTime              @db.Date
  expiresAt     DateTime?             @db.Date
  createdAt     DateTime              @default(now())
  createdById   String?               @db.Uuid
  deletedAt     DateTime?
  scholarship   ScholarshipDefinition @relation(fields: [scholarshipId], references: [id], onDelete: Cascade)
  student       Student               @relation(fields: [studentId], references: [id], onDelete: Cascade)

  @@index([scholarshipId])
  @@index([studentId])
  @@index([effectiveFrom])
}

model ChargeDefinition {
  id          String             @id @default(uuid())
  name        String
  type        ChargeType         @default(FINE)
  category    String?
  description String?
  valueType   ValueType          @default(FIXED)
  value       Decimal            @db.Decimal(10, 2)
  isRecurring Boolean            @default(false)
  isActive    Boolean            @default(true)
  createdAt   DateTime           @default(now())
  updatedAt   DateTime?
  deletedAt   DateTime?
  createdById String?            @db.Uuid
  updatedById String?            @db.Uuid
  deletedById String?            @db.Uuid
  assignments ChargeAssignment[]

  @@index([type])
  @@index([isActive])
}

model ChargeAssignment {
  id           String           @id @default(uuid())
  chargeId     String
  studentId    String
  appliedMonth DateTime         @db.Date
  amount       Decimal          @db.Decimal(10, 2)
  reason       String?
  createdAt    DateTime         @default(now())
  createdById  String?          @db.Uuid
  deletedAt    DateTime?
  charge       ChargeDefinition @relation(fields: [chargeId], references: [id], onDelete: Cascade)
  student      Student          @relation(fields: [studentId], references: [id], onDelete: Cascade)

  @@index([chargeId])
  @@index([studentId])
  @@index([appliedMonth])
}

model StudentFeeHistory {
  id                 String        @id @default(uuid())
  studentId          String
  feeStructureId     String?
  periodMonth        DateTime      @db.Date
  version            Int           @default(1)
  baseAmount         Decimal       @db.Decimal(12, 2)
  scholarshipAmount  Decimal       @default(0) @db.Decimal(12, 2)
  extraChargesAmount Decimal       @default(0) @db.Decimal(12, 2)
  finalPayable       Decimal       @db.Decimal(12, 2)
  breakdown          Json
  createdAt          DateTime      @default(now())
  createdById        String?       @db.Uuid
  feeStructure       FeeStructure? @relation(fields: [feeStructureId], references: [id])
  student            Student       @relation(fields: [studentId], references: [id], onDelete: Cascade)

  @@unique([studentId, periodMonth, version], name: "unique_student_month_fee_version")
  @@index([studentId])
  @@index([feeStructureId])
  @@index([periodMonth])
}

model AttendanceSession {
  id          String             @id @default(uuid())
  classId     String
  date        DateTime           @db.Date
  sessionType String             @default("daily")
  markedBy    String
  markedAt    DateTime           @default(now())
  isCompleted Boolean            @default(false)
  notes       String?
  createdAt   DateTime           @default(now())
  updatedAt   DateTime?
  records     AttendanceRecord[]
  class       Class              @relation(fields: [classId], references: [id], onDelete: Cascade)
  marker      User               @relation(fields: [markedBy], references: [id])

  @@unique([classId, date, sessionType])
  @@index([classId])
  @@index([date])
  @@index([markedBy])
}

model AttendanceRecord {
  id        String            @id @default(uuid())
  sessionId String
  studentId String
  status    AttendanceStatus
  markedAt  DateTime          @default(now())
  remarks   String?
  createdAt DateTime          @default(now())
  updatedAt DateTime?
  session   AttendanceSession @relation(fields: [sessionId], references: [id], onDelete: Cascade)
  student   Student           @relation(fields: [studentId], references: [id], onDelete: Cascade)

  @@unique([sessionId, studentId])
  @@index([sessionId])
  @@index([studentId])
  @@index([status])
}

model TeacherAttendanceSession {
  id          String                    @id @default(uuid())
  date        DateTime                  @db.Date
  sessionType String                    @default("daily")
  markedBy    String
  markedAt    DateTime                  @default(now())
  isCompleted Boolean                   @default(false)
  notes       String?
  createdAt   DateTime                  @default(now())
  updatedAt   DateTime?
  records     TeacherAttendanceRecord[]
  marker      User                      @relation("TeacherAttendanceMarkedBy", fields: [markedBy], references: [id])

  @@unique([date, sessionType])
  @@index([date])
  @@index([markedBy])
}

model TeacherAttendanceRecord {
  id        String                   @id @default(uuid())
  sessionId String
  teacherId String
  status    AttendanceStatus
  markedAt  DateTime                 @default(now())
  remarks   String?
  createdAt DateTime                 @default(now())
  updatedAt DateTime?
  session   TeacherAttendanceSession @relation(fields: [sessionId], references: [id], onDelete: Cascade)
  teacher   Teacher                  @relation("TeacherAttendanceRecords", fields: [teacherId], references: [id], onDelete: Cascade)

  @@unique([sessionId, teacherId])
  @@index([sessionId])
  @@index([teacherId])
  @@index([status])
}

model StaffAttendanceSession {
  id          String                  @id @default(uuid())
  date        DateTime                @db.Date
  sessionType String                  @default("daily")
  markedBy    String
  markedAt    DateTime                @default(now())
  isCompleted Boolean                 @default(false)
  notes       String?
  createdAt   DateTime                @default(now())
  updatedAt   DateTime?
  records     StaffAttendanceRecord[]
  marker      User                    @relation("StaffAttendanceMarkedBy", fields: [markedBy], references: [id])

  @@unique([date, sessionType])
  @@index([date])
  @@index([markedBy])
}

model StaffAttendanceRecord {
  id        String                 @id @default(uuid())
  sessionId String
  staffId   String
  status    AttendanceStatus
  markedAt  DateTime               @default(now())
  remarks   String?
  createdAt DateTime               @default(now())
  updatedAt DateTime?
  session   StaffAttendanceSession @relation(fields: [sessionId], references: [id], onDelete: Cascade)
  staff     Staff                  @relation("StaffAttendanceRecords", fields: [staffId], references: [id], onDelete: Cascade)

  @@unique([sessionId, staffId])
  @@index([sessionId])
  @@index([staffId])
  @@index([status])
}

model WorkingDaysTracker {
  id                String   @id @default(uuid())
  month             Int
  year              Int
  totalDays         Int
  saturdays         Int
  holidays          Int
  events            Int
  exams             Int
  availableDays     Int
  emergencyClosures Int
  createdAt         DateTime @default(now())
  updatedAt         DateTime @default(now()) @updatedAt

  @@unique([month, year])
  @@index([month])
  @@index([year])
}

model Complaint {
  id              String                 @id @default(uuid())
  title           String
  description     String
  type            ComplaintType
  priority        ComplaintPriority      @default(MEDIUM)
  status          ComplaintStatus        @default(OPEN)
  recipientType   ComplaintRecipientType
  recipientId     String?
  complainantId   String
  complainantType String
  assignedToId    String?
  assignedAt      DateTime?
  resolvedAt      DateTime?
  resolution      String?
  createdAt       DateTime               @default(now())
  updatedAt       DateTime?
  deletedAt       DateTime?
  createdById     String?
  updatedById     String?
  deletedById     String?
  assignedTo      User?                  @relation("ComplaintAssignedTo", fields: [assignedToId], references: [id])
  complainant     User                   @relation("ComplaintComplainant", fields: [complainantId], references: [id])
  createdBy       User?                  @relation("ComplaintCreator", fields: [createdById], references: [id])
  deletedBy       User?                  @relation("ComplaintDeleter", fields: [deletedById], references: [id])
  recipient       User?                  @relation("ComplaintRecipient", fields: [recipientId], references: [id])
  updatedBy       User?                  @relation("ComplaintUpdater", fields: [updatedById], references: [id])
  attachments     ComplaintAttachment[]
  auditLogs       ComplaintAuditLog[]
  responses       ComplaintResponse[]

  @@index([complainantId])
  @@index([recipientId])
  @@index([assignedToId])
  @@index([type])
  @@index([status])
  @@index([priority])
  @@index([recipientType])
  @@index([createdAt])
  @@index([createdById])
  @@index([updatedById])
  @@index([deletedById])
}

model ComplaintResponse {
  id          String    @id @default(uuid())
  complaintId String
  responderId String
  content     String
  isInternal  Boolean   @default(false)
  createdAt   DateTime  @default(now())
  updatedAt   DateTime?
  complaint   Complaint @relation(fields: [complaintId], references: [id], onDelete: Cascade)
  responder   User      @relation(fields: [responderId], references: [id])

  @@index([complaintId])
  @@index([responderId])
  @@index([createdAt])
}

model ComplaintAttachment {
  id           String    @id @default(uuid())
  complaintId  String
  filename     String
  originalName String
  mimeType     String
  size         Int
  url          String
  uploadedAt   DateTime  @default(now())
  complaint    Complaint @relation(fields: [complaintId], references: [id], onDelete: Cascade)

  @@index([complaintId])
  @@index([mimeType])
}

model ComplaintAuditLog {
  id          String    @id @default(uuid())
  complaintId String
  action      String
  details     Json?
  performedBy String?
  performedAt DateTime  @default(now())
  complaint   Complaint @relation(fields: [complaintId], references: [id], onDelete: Cascade)
  performer   User?     @relation(fields: [performedBy], references: [id])

  @@index([complaintId])
  @@index([action])
  @@index([performedBy])
  @@index([performedAt])
}

model LeaveType {
  id                   String                @id @default(uuid())
  name                 String                @unique
  description          String?
  maxDays              Int                   @default(1)
  isPaid               Boolean               @default(false)
  status               LeaveTypeStatus       @default(ACTIVE)
  createdAt            DateTime              @default(now())
  updatedAt            DateTime?
  deletedAt            DateTime?
  createdById          String?
  updatedById          String?
  deletedById          String?
  createdBy            User?                 @relation("LeaveTypeCreator", fields: [createdById], references: [id])
  deletedBy            User?                 @relation("LeaveTypeDeleter", fields: [deletedById], references: [id])
  updatedBy            User?                 @relation("LeaveTypeUpdater", fields: [updatedById], references: [id])
  teacherLeaveRequests TeacherLeaveRequest[]
  teacherLeaveUsage    TeacherLeaveUsage[]

  @@index([name])
  @@index([status])
  @@index([isPaid])
  @@index([createdAt])
  @@index([createdById])
  @@index([updatedById])
  @@index([deletedById])
}

model LeaveRequest {
  id                     String                   @id @default(uuid())
  title                  String
  description            String?
  type                   LeaveRequestType
  status                 LeaveRequestStatus       @default(PENDING_PARENT_APPROVAL)
  startDate              DateTime
  endDate                DateTime
  days                   Int
  studentId              String
  parentId               String?
  teacherId              String?
  parentApprovedAt       DateTime?
  teacherApprovedAt      DateTime?
  parentRejectedAt       DateTime?
  teacherRejectedAt      DateTime?
  parentRejectionReason  String?
  teacherRejectionReason String?
  createdAt              DateTime                 @default(now())
  updatedAt              DateTime?
  deletedAt              DateTime?
  createdById            String?
  updatedById            String?
  deletedById            String?
  createdBy              User?                    @relation("LeaveRequestCreator", fields: [createdById], references: [id])
  deletedBy              User?                    @relation("LeaveRequestDeleter", fields: [deletedById], references: [id])
  parent                 Parent?                  @relation(fields: [parentId], references: [id])
  student                Student                  @relation(fields: [studentId], references: [id], onDelete: Cascade)
  teacher                Teacher?                 @relation(fields: [teacherId], references: [id])
  updatedBy              User?                    @relation("LeaveRequestUpdater", fields: [updatedById], references: [id])
  attachments            LeaveRequestAttachment[]
  auditLogs              LeaveRequestAuditLog[]

  @@index([studentId])
  @@index([parentId])
  @@index([teacherId])
  @@index([type])
  @@index([status])
  @@index([startDate])
  @@index([endDate])
  @@index([createdAt])
  @@index([createdById])
  @@index([updatedById])
  @@index([deletedById])
}

model LeaveRequestAttachment {
  id             String       @id @default(uuid())
  leaveRequestId String
  filename       String
  originalName   String
  mimeType       String
  size           Int
  url            String
  uploadedAt     DateTime     @default(now())
  leaveRequest   LeaveRequest @relation(fields: [leaveRequestId], references: [id], onDelete: Cascade)

  @@index([leaveRequestId])
  @@index([mimeType])
  @@index([size])
}

model LeaveRequestAuditLog {
  id             String       @id @default(uuid())
  leaveRequestId String
  action         String
  details        Json?
  performedBy    String?
  performedAt    DateTime     @default(now())
  leaveRequest   LeaveRequest @relation(fields: [leaveRequestId], references: [id], onDelete: Cascade)
  performer      User?        @relation(fields: [performedBy], references: [id])

  @@index([leaveRequestId])
  @@index([action])
  @@index([performedBy])
  @@index([performedAt])
}

model TeacherLeaveRequest {
  id              String                          @id @default(uuid())
  title           String
  description     String?
  leaveTypeId     String
  status          TeacherLeaveRequestStatus       @default(PENDING_ADMINISTRATION)
  startDate       DateTime
  endDate         DateTime
  days            Int
  teacherId       String
  adminId         String?
  approvedAt      DateTime?
  rejectedAt      DateTime?
  rejectionReason String?
  createdAt       DateTime                        @default(now())
  updatedAt       DateTime?
  deletedAt       DateTime?
  createdById     String?
  updatedById     String?
  deletedById     String?
  admin           User?                           @relation("TeacherLeaveRequestAdmin", fields: [adminId], references: [id])
  createdBy       User?                           @relation("TeacherLeaveRequestCreator", fields: [createdById], references: [id])
  deletedBy       User?                           @relation("TeacherLeaveRequestDeleter", fields: [deletedById], references: [id])
  leaveType       LeaveType                       @relation(fields: [leaveTypeId], references: [id])
  teacher         Teacher                         @relation(fields: [teacherId], references: [id], onDelete: Cascade)
  updatedBy       User?                           @relation("TeacherLeaveRequestUpdater", fields: [updatedById], references: [id])
  attachments     TeacherLeaveRequestAttachment[]
  auditLogs       TeacherLeaveRequestAuditLog[]

  @@index([teacherId])
  @@index([leaveTypeId])
  @@index([adminId])
  @@index([status])
  @@index([startDate])
  @@index([endDate])
  @@index([createdAt])
  @@index([createdById])
  @@index([updatedById])
  @@index([deletedById])
}

model TeacherLeaveRequestAttachment {
  id                    String              @id @default(uuid())
  teacherLeaveRequestId String
  filename              String
  originalName          String
  mimeType              String
  size                  Int
  url                   String
  uploadedAt            DateTime            @default(now())
  teacherId             String
  teacher               Teacher             @relation(fields: [teacherId], references: [id], onDelete: Cascade)
  teacherLeaveRequest   TeacherLeaveRequest @relation(fields: [teacherLeaveRequestId], references: [id], onDelete: Cascade)

  @@index([teacherLeaveRequestId])
  @@index([teacherId])
  @@index([mimeType])
  @@index([size])
}

model TeacherLeaveRequestAuditLog {
  id                    String              @id @default(uuid())
  teacherLeaveRequestId String
  action                String
  details               Json?
  performedBy           String?
  performedAt           DateTime            @default(now())
  performer             User?               @relation(fields: [performedBy], references: [id])
  teacherLeaveRequest   TeacherLeaveRequest @relation(fields: [teacherLeaveRequestId], references: [id], onDelete: Cascade)

  @@index([teacherLeaveRequestId])
  @@index([action])
  @@index([performedBy])
  @@index([performedAt])
}

model TeacherLeaveUsage {
  id            String    @id @default(uuid())
  teacherId     String
  leaveTypeId   String
  totalDaysUsed Int       @default(0)
  lastUpdated   DateTime  @default(now())
  createdAt     DateTime  @default(now())
  updatedAt     DateTime?
  deletedAt     DateTime?
  createdById   String?
  updatedById   String?
  deletedById   String?
  createdBy     User?     @relation("TeacherLeaveUsageCreator", fields: [createdById], references: [id])
  deletedBy     User?     @relation("TeacherLeaveUsageDeleter", fields: [deletedById], references: [id])
  leaveType     LeaveType @relation(fields: [leaveTypeId], references: [id], onDelete: Cascade)
  teacher       Teacher   @relation(fields: [teacherId], references: [id], onDelete: Cascade)
  updatedBy     User?     @relation("TeacherLeaveUsageUpdater", fields: [updatedById], references: [id])

  @@unique([teacherId, leaveTypeId, deletedAt], name: "unique_teacher_leave_type_usage")
  @@index([teacherId])
  @@index([leaveTypeId])
  @@index([createdById])
  @@index([updatedById])
  @@index([deletedById])
}

enum IDCardTemplateType {
  STUDENT
  TEACHER
  STAFF
  STAFF_NO_LOGIN
}

enum TemplateOrientation {
  HORIZONTAL
  VERTICAL
}

enum TemplateStatus {
  DRAFT
  ACTIVE
  INACTIVE
  ARCHIVED
}

enum TemplateFieldType {
  TEXT
  IMAGE
  QR_CODE
  BARCODE
  LOGO
  PHOTO
  DATE
  TIME
  SIGNATURE
}

enum TextAlignment {
  LEFT
  CENTER
  RIGHT
  JUSTIFY
}

<<<<<<< HEAD
=======

>>>>>>> 4beee8b0
enum NoticePriority {
  LOW
  MEDIUM
  HIGH
  URGENT
}

enum NoticeRecipientType {
  ALL
  STUDENT
  PARENT
  TEACHER
  STAFF
  CLASS
}

enum NoticeCategory {
  GENERAL
  ACADEMIC
  EXAMINATION
  FEE
  EVENT
  HOLIDAY
  MEETING
  ANNOUNCEMENT
  URGENT
  OTHER
}

enum NoticeStatus {
  DRAFT
  PUBLISHED
  ARCHIVED
  EXPIRED
}

enum FeeItemFrequency {
  MONTHLY
  TERM
  ANNUAL
  ONE_TIME
}

enum FeeStructureStatus {
  DRAFT
  ACTIVE
  ARCHIVED
}

enum ScholarshipType {
  MERIT
  NEED_BASED
  SPORTS
  OTHER
}

enum ValueType {
  PERCENTAGE
  FIXED
}

enum ChargeType {
  FINE
  EQUIPMENT
  TRANSPORT
  OTHER
}

enum AttendanceStatus {
  PRESENT
  ABSENT
  LATE
  EXCUSED
}

enum ComplaintType {
  ACADEMIC
  BEHAVIORAL
  FACILITY
  SAFETY
  BULLYING
  DISCIPLINARY
  FINANCIAL
  ADMINISTRATIVE
  OTHER
}

enum ComplaintStatus {
  OPEN
  IN_PROGRESS
  RESOLVED
  CLOSED
  ESCALATED
}

enum ComplaintPriority {
  LOW
  MEDIUM
  HIGH
  URGENT
}

enum ComplaintRecipientType {
  CLASS_TEACHER
  ADMINISTRATION
  PARENT
}

enum LeaveRequestStatus {
  PENDING_PARENT_APPROVAL
  PENDING_TEACHER_APPROVAL
  APPROVED
  REJECTED
  CANCELLED
}

enum LeaveRequestType {
  SICK
  PERSONAL
  VACATION
  EMERGENCY
  MEDICAL
  FAMILY
}

enum LeaveTypeStatus {
  ACTIVE
  INACTIVE
}

enum TeacherLeaveRequestStatus {
  PENDING_ADMINISTRATION
  APPROVED
  REJECTED
  CANCELLED
}<|MERGE_RESOLUTION|>--- conflicted
+++ resolved
@@ -1711,10 +1711,7 @@
   JUSTIFY
 }
 
-<<<<<<< HEAD
-=======
-
->>>>>>> 4beee8b0
+
 enum NoticePriority {
   LOW
   MEDIUM
