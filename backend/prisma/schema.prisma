generator client {
  provider = "prisma-client-js"
}

datasource db {
  provider = "postgresql"
  url      = env("DATABASE_URL")
}

model User {
  id                 String                @id @default(uuid())
  email              String                @unique
  phone              String?               @unique
  passwordHash       String
  fullName           String
  isActive           Boolean               @default(true)
  lastLoginAt        DateTime?
  lastPasswordChange DateTime?
  needPasswordChange Boolean               @default(false)
  createdAt          DateTime              @default(now())
  updatedAt          DateTime?
  deletedAt          DateTime?
  createdById        String?               @db.Uuid
  updatedById        String?               @db.Uuid
  deletedById        String?               @db.Uuid
  auditLogs          AuditLog[]
  idCards            IDCard[]
  parent             Parent?
  student            Student?
  teacher            Teacher?
  staff              Staff?
  roles              UserRole[]
  sessions           UserSession[]
  teacherSalaryApprovals TeacherSalaryHistory[] @relation("SalaryApprover")
  staffSalaryApprovals   StaffSalaryHistory[]   @relation("StaffSalaryApprover")
  noticesCreated     Notice[] @relation("NoticeCreator")
  noticesUpdated     Notice[] @relation("NoticeUpdater")
  noticesDeleted     Notice[] @relation("NoticeDeleter")
  noticesReceived    NoticeRecipient[]
  attendanceSessionsMarked AttendanceSession[]

  // Complaint relations
  complaintsCreated     Complaint[] @relation("ComplaintCreator")
  complaintsUpdated     Complaint[] @relation("ComplaintUpdater")
  complaintsDeleted     Complaint[] @relation("ComplaintDeleter")
  complaintsAsComplainant Complaint[] @relation("ComplaintComplainant")
  complaintsAsRecipient    Complaint[] @relation("ComplaintRecipient")
  complaintsAsAssigned     Complaint[] @relation("ComplaintAssignedTo")
  complaintResponses    ComplaintResponse[]
  complaintAuditLogs    ComplaintAuditLog[]

  // Leave Request relations
  leaveRequestsCreated     LeaveRequest[] @relation("LeaveRequestCreator")
  leaveRequestsUpdated     LeaveRequest[] @relation("LeaveRequestUpdater")
  leaveRequestsDeleted     LeaveRequest[] @relation("LeaveRequestDeleter")
  leaveRequestAuditLogs    LeaveRequestAuditLog[]

  // Teacher Leave Request relations
  teacherLeaveRequestsCreated     TeacherLeaveRequest[] @relation("TeacherLeaveRequestCreator")
  teacherLeaveRequestsUpdated     TeacherLeaveRequest[] @relation("TeacherLeaveRequestUpdater")
  teacherLeaveRequestsDeleted     TeacherLeaveRequest[] @relation("TeacherLeaveRequestDeleter")
  teacherLeaveRequestAuditLogs    TeacherLeaveRequestAuditLog[]
  teacherLeaveRequestsAsAdmin     TeacherLeaveRequest[] @relation("TeacherLeaveRequestAdmin")

  // Leave Type relations
  leaveTypesCreated     LeaveType[] @relation("LeaveTypeCreator")
  leaveTypesUpdated     LeaveType[] @relation("LeaveTypeUpdater")
  leaveTypesDeleted     LeaveType[] @relation("LeaveTypeDeleter")

  // Teacher Leave Usage relations
  teacherLeaveUsageCreated     TeacherLeaveUsage[] @relation("TeacherLeaveUsageCreator")
  teacherLeaveUsageUpdated     TeacherLeaveUsage[] @relation("TeacherLeaveUsageUpdater")
  teacherLeaveUsageDeleted     TeacherLeaveUsage[] @relation("TeacherLeaveUsageDeleter")

  @@index([createdById])
  @@index([updatedById])
  @@index([deletedById])
  @@index([fullName])
  @@index([email])
}

model Subject {
  id                 String           @id @default(uuid())
  name               String
  code               String
  description        String?
  maxMarks           Int
  passMarks          Int
  createdAt          DateTime         @default(now())
  updatedAt          DateTime?
  deletedAt          DateTime?
  createdById        String?          @db.Uuid
  updatedById        String?          @db.Uuid
  deletedById        String?          @db.Uuid
  assignments        Assignment[]
  assignedClasses    ClassSubject[]
  teacherAssignments TeacherSubject[] @relation("SubjectTeacherAssignments")
  scheduleSlots      ScheduleSlot[]

  @@index([createdById])
  @@index([updatedById])
  @@index([deletedById])
  @@unique([code, deletedAt], name: "unique_subject_code_when_active")
}

model Class {
  id                 String          @id @default(uuid())
  name               String?
  grade              Int
  section            String
  capacity           Int
  currentEnrollment  Int             @default(0)
  shift              ClassShift      @default(MORNING)
  status             String          @default("active")
  roomId             String
  classTeacherId     String
  createdAt          DateTime        @default(now())
  updatedAt          DateTime?
  deletedAt          DateTime?
  createdById        String?         @db.Uuid
  updatedById        String?         @db.Uuid
  deletedById        String?         @db.Uuid
  assignments        Assignment[]
  classTeacher       Teacher?        @relation("ClassTeacher", fields: [classTeacherId], references: [id])
  room               Classroom       @relation(fields: [roomId], references: [id])
  assignedSubjects   ClassSubject[]
  students           Student[]

  teacherAssignments TeacherClass[]  @relation("ClassTeacherAssignments")
  timeslots          ClassTimeslot[]
  schedules          ClassSchedule[]
  notices            Notice[] @relation("NoticeClass")
  feeStructures      FeeStructure[]
  feeStructureAssignments FeeStructureAssignment[]
  attendanceSessions AttendanceSession[]

  @@index([createdById])
  @@index([updatedById])
  @@index([deletedById])
  @@index([grade])
  @@index([section])
  @@index([shift])
}

model Classroom {
  id          String         @id @default(uuid())
  roomNo      String         @unique
  name        String?
  capacity    Int            @default(30)
  floor       Int            @default(1)
  building    String?
  note        String?
  status      String         @default("active")
  isAvailable Boolean        @default(true)
  createdAt   DateTime       @default(now())
  updatedAt   DateTime?
  deletedAt   DateTime?
  createdById String?        @db.Uuid
  updatedById String?        @db.Uuid
  deletedById String?        @db.Uuid
  classes     Class[]
  scheduleSlots ScheduleSlot[]

  @@index([createdById])
  @@index([updatedById])
  @@index([deletedById])
  @@index([status])
  @@index([isAvailable])
}

model ClassSubject {
  id          String    @id @default(uuid())
  classId     String
  subjectId   String
  teacherId   String?
  createdAt   DateTime  @default(now())
  updatedAt   DateTime?
  deletedAt   DateTime?
  createdById String?   @db.Uuid
  updatedById String?   @db.Uuid
  deletedById String?   @db.Uuid
  class       Class     @relation(fields: [classId], references: [id])
  subject     Subject   @relation(fields: [subjectId], references: [id])
  teacher     Teacher?  @relation("TeacherClassSubjects", fields: [teacherId], references: [id])

  @@unique([classId, subjectId])
  @@index([createdById])
  @@index([updatedById])
  @@index([deletedById])
}

model Student {
  id                String              @id @default(uuid())
  userId            String              @unique
  classId           String
  rollNumber        String
  admissionDate     DateTime
  email             String
  dob               DateTime
  gender            String
  bloodGroup        String?
  ethnicity         String?
  imageUrl          String?
  fatherPhone       String?
  motherPhone       String?
  fatherEmail       String?
  motherEmail       String?
  fatherOccupation  String?
  motherOccupation  String?
  createdAt         DateTime            @default(now())
  updatedAt         DateTime?
  deletedAt         DateTime?
  academicStatus    String              @default("active")
  address           String?
  allergies         String?
  city              String?
  createdById       String?             @db.Uuid
  dateOfBirth       DateTime?
  deletedById       String?             @db.Uuid
  feeStatus         String              @default("pending")
  interests         String?
  maritalStatus     String?             @default("Single")
  medicalConditions String?
  phone             String?
  pinCode           String?
  profilePhotoUrl   String?
  specialNeeds      String?
  state             String?
  street            String?
  studentId         String?             @unique
  transportMode     String?
  updatedById       String?             @db.Uuid
  fatherFirstName   String?
  fatherMiddleName  String?
  fatherLastName    String?
  motherFirstName   String?
  motherMiddleName  String?
  motherLastName    String?
  guardians         Guardian[]
  parents           ParentStudentLink[]
  class             Class               @relation(fields: [classId], references: [id])
  user              User                @relation(fields: [userId], references: [id], onDelete: Cascade)
  profile           StudentProfile?
  submissions       Submission[]
<<<<<<< HEAD
  leaveRequests     LeaveRequest[]
=======
  scholarshipAssignments ScholarshipAssignment[]
  chargeAssignments      ChargeAssignment[]
  feeHistories           StudentFeeHistory[]
  attendanceRecords      AttendanceRecord[]
>>>>>>> 3973b245

  @@index([userId])
  @@index([classId])
  @@index([rollNumber])
  @@index([createdById])
  @@index([updatedById])
  @@index([deletedById])
  @@index([academicStatus])
  @@index([ethnicity])
  @@index([feeStatus])
  @@unique([classId, rollNumber])
}

model StudentProfile {
  id               String    @id @default(uuid())
  studentId        String    @unique
  emergencyContact Json      @default("{}")
  interests        Json      @default("{}")
  additionalData   Json      @default("{}")
  profilePhotoUrl  String?
  createdAt        DateTime  @default(now())
  updatedAt        DateTime?
  deletedAt        DateTime?
  student          Student   @relation(fields: [studentId], references: [id], onDelete: Cascade)
}

model Guardian {
  id        String   @id @default(uuid())
  studentId String
  fullName  String
  phone     String
  email     String
  relation  String
  createdAt DateTime @default(now())
  student   Student  @relation(fields: [studentId], references: [id], onDelete: Cascade)
}

model Parent {
  id                           String              @id @default(uuid())
  userId                       String              @unique
  dateOfBirth                  DateTime?
  gender                       String?
  occupation                   String?
  workPlace                    String?
  workPhone                    String?
  emergencyContactName         String?
  emergencyContactPhone        String?
  emergencyContactRelationship String?
  street                       String?
  city                         String?
  state                        String?
  pinCode                      String?
  country                      String?
  notes                        String?
  specialInstructions          String?
  createdAt                    DateTime            @default(now())
  updatedAt                    DateTime?
  deletedAt                    DateTime?
  createdById                  String?             @db.Uuid
  updatedById                  String?             @db.Uuid
  deletedById                  String?             @db.Uuid
  user                         User                @relation(fields: [userId], references: [id], onDelete: Cascade)
  profile                      ParentProfile?
  children                     ParentStudentLink[] @relation("ParentChildren")
  leaveRequestsApproved      LeaveRequest[]

  @@index([createdById])
  @@index([updatedById])
  @@index([deletedById])
}

model ParentProfile {
  id              String    @id @default(uuid())
  parentId        String    @unique
  profilePhotoUrl String?
  bio             String?
  socialLinks     Json?     @default("{}")
  additionalData  Json?     @default("{}")
  createdAt       DateTime  @default(now())
  updatedAt       DateTime?
  deletedAt       DateTime?
  parent          Parent    @relation(fields: [parentId], references: [id], onDelete: Cascade)
}

model ParentStudentLink {
  id           String    @id @default(uuid())
  parentId     String
  studentId    String
  relationship String
  isPrimary    Boolean   @default(false)
  createdAt    DateTime  @default(now())
  deletedAt    DateTime?
  updatedAt    DateTime?
  parent       Parent    @relation("ParentChildren", fields: [parentId], references: [id], onDelete: Cascade)
  student      Student   @relation(fields: [studentId], references: [id], onDelete: Cascade)

  @@unique([parentId, studentId], name: "parentId_studentId")
  @@index([parentId])
  @@index([studentId])
}

model Teacher {
  id                 String                @id @default(uuid())
  userId             String                @unique
  employeeId         String?               @unique
  joiningDate        DateTime
  experienceYears    Int?
  qualification      String?
  designation        String
  dob                DateTime
  gender             String
  bloodGroup         String?
  maritalStatus      String?
  imageUrl           String?
  department         String?
  specialization     String?
  employmentStatus   String?               @default("active")
  employmentDate     DateTime?
  dateOfBirth        DateTime?
  address            String?
  basicSalary        Decimal               @db.Decimal(10, 2)
  allowances         Decimal               @db.Decimal(10, 2)
  totalSalary        Decimal               @db.Decimal(10, 2)
  isClassTeacher     Boolean               @default(false)
  languagesKnown     Json?                 @default("[]")
  certifications     String?
  previousExperience String?
  createdAt          DateTime              @default(now())
  updatedAt          DateTime?
  deletedAt          DateTime?
  createdById        String?               @db.Uuid
  updatedById        String?               @db.Uuid
  deletedById        String?               @db.Uuid
  bankAccountNumber  String?
  bankBranch         String?
  bankName           String?
  citizenshipNumber  String?
  panNumber          String?
  assignments        Assignment[]
  classesAsTeacher   Class[]               @relation("ClassTeacher")
  classSubjects      ClassSubject[]        @relation("TeacherClassSubjects")
  user               User                  @relation(fields: [userId], references: [id], onDelete: Cascade)
  classAssignments   TeacherClass[]        @relation("TeacherClassAssignments")
  profile            TeacherProfile?
  salaryHistory      TeacherSalaryHistory[]
  subjectAssignments TeacherSubject[]      @relation("TeacherSubjectAssignments")
  scheduleSlots      ScheduleSlot[]
  leaveRequestsApproved  LeaveRequest[]
  teacherLeaveRequests  TeacherLeaveRequest[]
  teacherLeaveRequestAttachments TeacherLeaveRequestAttachment[]
  leaveUsage TeacherLeaveUsage[]

  @@index([createdById])
  @@index([updatedById])
  @@index([deletedById])
}

model TeacherProfile {
  id              String    @id @default(uuid())
  teacherId       String    @unique
  profilePhotoUrl String?
  bio             String?
  contactInfo     Json?     @default("{}")
  socialLinks     Json?     @default("{}")
  additionalData  Json?     @default("{}")
  createdAt       DateTime  @default(now())
  updatedAt       DateTime?
  deletedAt       DateTime?
  teacher         Teacher   @relation(fields: [teacherId], references: [id], onDelete: Cascade)
}

model TeacherSubject {
  id          String    @id @default(uuid())
  teacherId   String
  subjectId   String
  createdAt   DateTime  @default(now())
  updatedAt   DateTime?
  deletedAt   DateTime?
  createdById String?   @db.Uuid
  updatedById String?   @db.Uuid
  deletedById String?   @db.Uuid
  subject     Subject   @relation("SubjectTeacherAssignments", fields: [subjectId], references: [id])
  teacher     Teacher   @relation("TeacherSubjectAssignments", fields: [teacherId], references: [id])

  @@index([createdById])
  @@index([updatedById])
  @@index([deletedById])
}

model TeacherClass {
  id          String    @id @default(uuid())
  teacherId   String
  classId     String
  createdAt   DateTime  @default(now())
  updatedAt   DateTime?
  deletedAt   DateTime?
  createdById String?   @db.Uuid
  updatedById String?   @db.Uuid
  deletedById String?   @db.Uuid
  class       Class     @relation("ClassTeacherAssignments", fields: [classId], references: [id])
  teacher     Teacher   @relation("TeacherClassAssignments", fields: [teacherId], references: [id])

  @@index([createdById])
  @@index([updatedById])
  @@index([deletedById])
}

model Staff {
  id                String               @id @default(uuid())
  userId            String?              @unique
  email             String
  fullName          String
  firstName         String
  middleName        String?
  lastName          String
  employeeId        String?              @unique
  dob               DateTime
  gender            String
  bloodGroup        String?
  phone             String
  emergencyContact  String
  maritalStatus     String?
  designation       String?
  department        String?
  employmentDate    DateTime?
  joiningDate       DateTime?
  basicSalary       Decimal              @db.Decimal(10, 2)
  allowances        Decimal              @db.Decimal(10, 2)
  totalSalary       Decimal              @db.Decimal(10, 2)
  permissions       String[]
  createdAt         DateTime             @default(now())
  updatedAt         DateTime?
  deletedAt         DateTime?
  createdById       String?              @db.Uuid
  updatedById       String?              @db.Uuid
  deletedById       String?              @db.Uuid
  bankAccountNumber String?
  bankBranch        String?
  bankName          String?
  citizenshipNumber String?
  panNumber         String?
  employmentStatus  String?              @default("active")
  experienceYears   Int?
  profile           StaffProfile?
  user              User?                @relation(fields: [userId], references: [id], onDelete: Cascade)
  salaryHistory     StaffSalaryHistory[]

  @@index([createdById])
  @@index([updatedById])
  @@index([deletedById])
}

model StaffProfile {
  id              String    @id @default(uuid())
  staffId         String    @unique
  profilePhotoUrl String?
  bio             String?
  contactInfo     Json?     @default("{}")
  additionalData  Json?     @default("{}")
  createdAt       DateTime  @default(now())
  updatedAt       DateTime?
  deletedAt       DateTime?
  staff           Staff     @relation(fields: [staffId], references: [id], onDelete: Cascade)
}

model IDCard {
  id          String         @id @default(uuid())
  type        String
  templateId  String
  expiryDate  DateTime
  batchName   String?
  issuedForId String
  createdAt   DateTime       @default(now())
  issuedFor   User           @relation(fields: [issuedForId], references: [id])
  template    IDCardTemplate @relation("IDCardTemplates", fields: [templateId], references: [id])
}

model IDCardTemplate {
  id        String   @id @default(uuid())
  name      String
  layout    Json
  metadata  Json?
  createdAt DateTime @default(now())
  idCards   IDCard[] @relation("IDCardTemplates")
}

model UserRole {
  id         String   @id @default(uuid())
  userId     String
  roleId     String
  assignedAt DateTime @default(now())
  role       Role     @relation(fields: [roleId], references: [id], onDelete: Cascade)
  user       User     @relation(fields: [userId], references: [id], onDelete: Cascade)

  @@unique([userId, roleId])
}

model Role {
  id           String           @id @default(uuid())
  name         String           @unique
  description  String?
  isSystemRole Boolean          @default(false)
  permissions  RolePermission[]
  userRoles    UserRole[]
}

model RolePermission {
  id           String     @id @default(uuid())
  roleId       String
  permissionId String
  permission   Permission @relation(fields: [permissionId], references: [id])
  role         Role       @relation(fields: [roleId], references: [id])
}

model Permission {
  id              String           @id @default(uuid())
  code            String           @unique
  description     String?
  rolePermissions RolePermission[]
}

model AuditLog {
  id        String   @id @default(uuid())
  userId    String?
  action    String
  module    String?
  timestamp DateTime @default(now())
  status    String   @default("SUCCESS")
  details   Json?
  ipAddress String?
  userAgent String?
  user      User?    @relation(fields: [userId], references: [id])
}

model UserSession {
  id                String    @id @default(uuid())
  userId            String
  tokenHash         String
  loginAt           DateTime  @default(now())
  lastActivityAt    DateTime?
  revokedAt         DateTime?
  ipAddress         String?
  userAgent         String?
  deviceInfo        String?
  isCurrentDevice   Boolean   @default(false)
  previousTokenHash String?
  revokeReason      String?
  user              User      @relation(fields: [userId], references: [id])
}

model CalendarEntry {
  id          String            @id @default(uuid())
  type        CalendarEntryType
  startDate   DateTime
  endDate     DateTime
  venue       String?
  holidayType HolidayType?
  startTime   String?
  endTime     String?
  examType    ExamType?
  examDetails String?
  createdAt   DateTime          @default(now())
  updatedAt   DateTime?
  deletedAt   DateTime?
  createdById String?           @db.Uuid
  updatedById String?           @db.Uuid
  deletedById String?           @db.Uuid
  name        String

  @@index([type])
  @@index([startDate])
  @@index([endDate])
  @@index([createdById])
  @@index([updatedById])
  @@index([deletedById])
}

model Assignment {
  id                 String       @id @default(uuid())
  title              String
  description        String?
  classId            String
  subjectId          String
  teacherId          String
  dueDate            DateTime?
  additionalMetadata Json?        @default("{}")
  createdAt          DateTime     @default(now())
  updatedAt          DateTime?
  deletedAt          DateTime?
  createdById        String?      @db.Uuid
  updatedById        String?      @db.Uuid
  deletedById        String?      @db.Uuid
  class              Class        @relation(fields: [classId], references: [id], onDelete: Cascade)
  subject            Subject      @relation(fields: [subjectId], references: [id], onDelete: Cascade)
  teacher            Teacher      @relation(fields: [teacherId], references: [id], onDelete: SetNull)
  submissions        Submission[]

  @@index([classId])
  @@index([subjectId])
  @@index([teacherId])
  @@index([dueDate])
  @@index([createdById])
  @@index([updatedById])
  @@index([deletedById])
}

model Submission {
  id           String     @id @default(uuid())
  assignmentId String
  studentId    String
  submittedAt  DateTime?  @default(now())
  isCompleted  Boolean    @default(false)
  feedback     String?
  fileLinks    Json?      @default("[]")
  createdAt    DateTime   @default(now())
  updatedAt    DateTime?
  deletedAt    DateTime?
  createdById  String?    @db.Uuid
  updatedById  String?    @db.Uuid
  deletedById  String?    @db.Uuid
  assignment   Assignment @relation(fields: [assignmentId], references: [id], onDelete: Cascade)
  student      Student    @relation(fields: [studentId], references: [id], onDelete: Cascade)

  @@unique([assignmentId, studentId])
  @@index([assignmentId])
  @@index([studentId])
  @@index([isCompleted])
  @@index([createdById])
  @@index([updatedById])
  @@index([deletedById])
}

enum CalendarEntryType {
  HOLIDAY
  EVENT
  EXAM
}

enum HolidayType {
  NATIONAL
  SCHOOL
}

enum ExamType {
  FIRST_TERM
  SECOND_TERM
  THIRD_TERM
  FINAL
  UNIT_TEST
  OTHER
}

enum ClassShift {
  MORNING
  DAY
}

enum SalaryChangeType {
  INITIAL
  PROMOTION
  DEMOTION
  ADJUSTMENT
}

enum TimeslotType {
  REGULAR
  BREAK
  LUNCH
  ACTIVITY
  STUDY_HALL
  FREE_PERIOD
}

model ClassTimeslot {
  id          String        @id @default(uuid())
  classId     String
  day         String
  startTime   String
  endTime     String
  type        TimeslotType  @default(REGULAR)
  label       String?
  createdAt   DateTime      @default(now())
  updatedAt   DateTime?
  deletedAt   DateTime?
  createdById String?       @db.Uuid
  updatedById String?       @db.Uuid
  deletedById String?       @db.Uuid
  class       Class         @relation(fields: [classId], references: [id], onDelete: Cascade)
  scheduleSlots ScheduleSlot[]

  @@index([classId])
  @@index([day])
  @@index([type])
  @@index([createdById])
  @@index([updatedById])
  @@index([deletedById])
  // Removed unique constraint to allow multiple timeslots per day for the same class
}

model ClassSchedule {
  id            String        @id @default(uuid())
  classId       String
  name          String
  academicYear  String
  startDate     DateTime
  endDate       DateTime
  effectiveFrom DateTime
  status        String        @default("draft")
  createdAt     DateTime      @default(now())
  updatedAt     DateTime?
  deletedAt     DateTime?
  createdById   String?       @db.Uuid
  updatedById   String?       @db.Uuid
  deletedById   String?       @db.Uuid
  class         Class         @relation(fields: [classId], references: [id], onDelete: Cascade)
  scheduleSlots ScheduleSlot[]

  @@index([classId])
  @@index([academicYear])
  @@index([status])
  @@index([createdById])
  @@index([updatedById])
  @@index([deletedById])
  @@unique([classId, status], name: "unique_active_schedule_per_class", map: "ClassSchedule_classId_status_key")
}

model ScheduleSlot {
  id          String       @id @default(uuid())
  scheduleId  String
  timeslotId  String
  day         String
  subjectId   String?
  teacherId   String?
  roomId      String?
  type        TimeslotType @default(REGULAR)
  hasConflict Boolean      @default(false)
  createdAt   DateTime     @default(now())
  updatedAt   DateTime?
  deletedAt   DateTime?
  createdById String?      @db.Uuid
  updatedById String?      @db.Uuid
  deletedById String?      @db.Uuid
  schedule    ClassSchedule @relation(fields: [scheduleId], references: [id], onDelete: Cascade)
  timeslot    ClassTimeslot @relation(fields: [timeslotId], references: [id], onDelete: Cascade)
  subject     Subject?     @relation(fields: [subjectId], references: [id], onDelete: SetNull)
  teacher     Teacher?     @relation(fields: [teacherId], references: [id], onDelete: SetNull)
  room        Classroom?   @relation(fields: [roomId], references: [id], onDelete: SetNull)

  @@index([scheduleId])
  @@index([timeslotId])
  @@index([day])
  @@index([subjectId])
  @@index([teacherId])
  @@index([roomId])
  @@index([createdById])
  @@index([updatedById])
  @@index([deletedById])
}

model TeacherSalaryHistory {
  id             String          @id @default(uuid())
  teacherId      String
  effectiveMonth DateTime        @db.Date
  basicSalary    Decimal         @db.Decimal(10, 2)
  allowances     Decimal         @db.Decimal(10, 2)
  totalSalary    Decimal         @db.Decimal(10, 2)
  changeType     SalaryChangeType @default(INITIAL)
  changeReason   String?
  approvedById   String?
  createdAt      DateTime        @default(now())
  updatedAt      DateTime?
  deletedAt      DateTime?
  createdById    String?         @db.Uuid
  updatedById    String?         @db.Uuid
  deletedById    String?         @db.Uuid
  
  teacher        Teacher         @relation(fields: [teacherId], references: [id], onDelete: Cascade)
  approvedBy     User?           @relation("SalaryApprover", fields: [approvedById], references: [id])

  @@index([teacherId])
  @@index([effectiveMonth])
  @@index([createdById])
  @@index([updatedById])
  @@index([deletedById])
  @@index([approvedById])
}

model StaffSalaryHistory {
  id             String          @id @default(uuid())
  staffId        String
  effectiveMonth DateTime        @db.Date
  basicSalary    Decimal         @db.Decimal(10, 2)
  allowances     Decimal         @db.Decimal(10, 2)
  totalSalary    Decimal         @db.Decimal(10, 2)
  changeType     SalaryChangeType @default(INITIAL)
  changeReason   String?
  approvedById   String?
  createdAt      DateTime        @default(now())
  updatedAt      DateTime?
  deletedAt      DateTime?
  createdById    String?         @db.Uuid
  updatedById    String?         @db.Uuid
  deletedById    String?         @db.Uuid
  
  staff          Staff           @relation(fields: [staffId], references: [id], onDelete: Cascade)
  approvedBy     User?           @relation("StaffSalaryApprover", fields: [approvedById], references: [id])

  @@index([staffId])
  @@index([effectiveMonth])
  @@index([createdById])
  @@index([updatedById])
  @@index([deletedById])
  @@index([approvedById])
}

// Notice Management Enums
enum NoticePriority {
  LOW
  MEDIUM
  HIGH
  URGENT
}

enum NoticeRecipientType {
  ALL
  STUDENT
  PARENT
  TEACHER
  STAFF
  CLASS
}

enum NoticeCategory {
  GENERAL
  ACADEMIC
  EXAMINATION
  FEE
  EVENT
  HOLIDAY
  MEETING
  ANNOUNCEMENT
  URGENT
  OTHER
}

enum NoticeStatus {
  DRAFT
  PUBLISHED
  ARCHIVED
  EXPIRED
}

// Notice Management Models
model Notice {
  id                    String              @id @default(uuid())
  title                 String
  content               String
  priority              NoticePriority
  recipientType         NoticeRecipientType
  selectedClassId       String?
  category              NoticeCategory?
  publishDate           DateTime
  expiryDate            DateTime
  status                NoticeStatus        @default(DRAFT)
  sendEmailNotification Boolean             @default(false)
  createdAt             DateTime            @default(now())
  updatedAt             DateTime?
  deletedAt             DateTime?
  createdById           String?
  updatedById           String?
  deletedById           String?

  // Relationships
  selectedClass         Class?              @relation("NoticeClass", fields: [selectedClassId], references: [id])
  createdBy             User?               @relation("NoticeCreator", fields: [createdById], references: [id])
  updatedBy             User?               @relation("NoticeUpdater", fields: [updatedById], references: [id])
  deletedBy             User?               @relation("NoticeDeleter", fields: [deletedById], references: [id])
  recipients            NoticeRecipient[]
  attachments           NoticeAttachment[]

  @@index([recipientType])
  @@index([priority])
  @@index([category])
  @@index([status])
  @@index([publishDate])
  @@index([expiryDate])
  @@index([selectedClassId])
  @@index([createdById])
  @@index([updatedById])
  @@index([deletedById])
}

model NoticeRecipient {
  id        String   @id @default(uuid())
  noticeId  String
  userId    String
  readAt    DateTime?
  createdAt DateTime @default(now())

  // Relationships
  notice    Notice   @relation(fields: [noticeId], references: [id], onDelete: Cascade)
  user      User     @relation(fields: [userId], references: [id], onDelete: Cascade)

  @@unique([noticeId, userId])
  @@index([noticeId])
  @@index([userId])
  @@index([readAt])
}

model NoticeAttachment {
  id           String   @id @default(uuid())
  noticeId     String
  filename     String
  originalName String
  mimeType     String
  size         Int
  url          String
  uploadedAt   DateTime @default(now())

  // Relationships
  notice       Notice   @relation(fields: [noticeId], references: [id], onDelete: Cascade)

  @@index([noticeId])
  @@index([mimeType])
}

// =============================
// Fee Management (Historical, Itemized)
// =============================

enum FeeItemFrequency {
  MONTHLY
  TERM
  ANNUAL
  ONE_TIME
}

enum FeeStructureStatus {
  DRAFT
  ACTIVE
  ARCHIVED
}

enum ScholarshipType {
  MERIT
  NEED_BASED
  SPORTS
  OTHER
}

enum ValueType {
  PERCENTAGE
  FIXED
}

enum ChargeType {
  FINE
  EQUIPMENT
  TRANSPORT
  OTHER
}

model FeeStructure {
  id           String              @id @default(uuid())
  classId      String
  academicYear String
  name         String
  status       FeeStructureStatus  @default(DRAFT)
  effectiveFrom DateTime
  createdAt    DateTime            @default(now())
  updatedAt    DateTime?
  deletedAt    DateTime?
  createdById  String?             @db.Uuid
  updatedById  String?             @db.Uuid
  deletedById  String?             @db.Uuid
  items        FeeStructureItem[]
  histories    FeeStructureHistory[]
  class        Class               @relation(fields: [classId], references: [id], onDelete: Cascade)
  studentFeeHistories StudentFeeHistory[]
  assignments  FeeStructureAssignment[]

  @@index([classId])
  @@index([academicYear])
  @@index([status])
  @@index([effectiveFrom])
  @@index([createdById])
  @@index([updatedById])
  @@index([deletedById])
}

model FeeStructureAssignment {
  id             String       @id @default(uuid())
  feeStructureId String
  classId        String
  createdAt      DateTime     @default(now())
  deletedAt      DateTime?
  feeStructure   FeeStructure @relation(fields: [feeStructureId], references: [id], onDelete: Cascade)
  class          Class        @relation(fields: [classId], references: [id], onDelete: Cascade)

  @@unique([feeStructureId, classId])
  @@index([classId])
}

model FeeStructureItem {
  id             String           @id @default(uuid())
  feeStructureId String
  category       String
  label          String
  amount         Decimal          @db.Decimal(10,2)
  frequency      FeeItemFrequency @default(MONTHLY)
  isOptional     Boolean          @default(false)
  createdAt      DateTime         @default(now())
  updatedAt      DateTime?
  deletedAt      DateTime?
  createdById    String?          @db.Uuid
  updatedById    String?          @db.Uuid
  deletedById    String?          @db.Uuid
  feeStructure   FeeStructure     @relation(fields: [feeStructureId], references: [id], onDelete: Cascade)

  @@index([feeStructureId])
  @@index([category])
  @@index([frequency])
}

model FeeStructureHistory {
  id              String          @id @default(uuid())
  feeStructureId  String
  version         Int
  effectiveFrom   DateTime        @db.Date
  totalAnnual     Decimal         @db.Decimal(12,2)
  snapshot        Json            // JSON snapshot of items & derived totals
  changeReason    String?
  createdAt       DateTime        @default(now())
  createdById     String?         @db.Uuid
  deletedAt       DateTime?
  feeStructure    FeeStructure    @relation(fields: [feeStructureId], references: [id], onDelete: Cascade)

  @@index([feeStructureId])
  @@index([effectiveFrom])
  @@unique([feeStructureId, version])
}

model ScholarshipDefinition {
  id           String          @id @default(uuid())
  name         String
  type         ScholarshipType @default(OTHER)
  description  String?
  valueType    ValueType       @default(PERCENTAGE)
  value        Decimal         @db.Decimal(10,2) // percentage or fixed amount
  appliesToCategory String?    // limit to specific fee item category
  isActive     Boolean         @default(true)
  createdAt    DateTime        @default(now())
  updatedAt    DateTime?
  deletedAt    DateTime?
  createdById  String?         @db.Uuid
  updatedById  String?         @db.Uuid
  deletedById  String?         @db.Uuid
  assignments  ScholarshipAssignment[]

  @@index([type])
  @@index([isActive])
}

model ScholarshipAssignment {
  id              String                @id @default(uuid())
  scholarshipId   String
  studentId       String
  effectiveFrom   DateTime              @db.Date
  expiresAt       DateTime?             @db.Date
  createdAt       DateTime              @default(now())
  createdById     String?               @db.Uuid
  deletedAt       DateTime?
  scholarship     ScholarshipDefinition @relation(fields: [scholarshipId], references: [id], onDelete: Cascade)
  student         Student               @relation(fields: [studentId], references: [id], onDelete: Cascade)

  @@index([scholarshipId])
  @@index([studentId])
  @@index([effectiveFrom])
}

model ChargeDefinition {
  id           String     @id @default(uuid())
  name         String
  type         ChargeType @default(FINE)
  category     String?
  description  String?
  valueType    ValueType  @default(FIXED)
  value        Decimal    @db.Decimal(10,2)
  isRecurring  Boolean    @default(false)
  isActive     Boolean    @default(true)
  createdAt    DateTime   @default(now())
  updatedAt    DateTime?
  deletedAt    DateTime?
  createdById  String?    @db.Uuid
  updatedById  String?    @db.Uuid
  deletedById  String?    @db.Uuid
  assignments  ChargeAssignment[]

  @@index([type])
  @@index([isActive])
}

model ChargeAssignment {
  id             String           @id @default(uuid())
  chargeId       String
  studentId      String
  appliedMonth   DateTime         @db.Date
  amount         Decimal          @db.Decimal(10,2) // resolved amount after valueType logic
  reason         String?
  createdAt      DateTime         @default(now())
  createdById    String?          @db.Uuid
  deletedAt      DateTime?
  charge         ChargeDefinition @relation(fields: [chargeId], references: [id], onDelete: Cascade)
  student        Student          @relation(fields: [studentId], references: [id], onDelete: Cascade)

  @@index([chargeId])
  @@index([studentId])
  @@index([appliedMonth])
}

model StudentFeeHistory {
  id                 String    @id @default(uuid())
  studentId          String
  feeStructureId     String?
  periodMonth        DateTime  @db.Date
  version            Int       @default(1)
  baseAmount         Decimal   @db.Decimal(12,2)
  scholarshipAmount  Decimal   @db.Decimal(12,2) @default(0)
  extraChargesAmount Decimal   @db.Decimal(12,2) @default(0)
  finalPayable       Decimal   @db.Decimal(12,2)
  breakdown          Json      // detailed list of items & adjustments used
  createdAt          DateTime  @default(now())
  createdById        String?   @db.Uuid
  feeStructure       FeeStructure? @relation(fields: [feeStructureId], references: [id], onDelete: SetNull)
  student            Student   @relation(fields: [studentId], references: [id], onDelete: Cascade)

  @@index([studentId])
  @@index([feeStructureId])
  @@index([periodMonth])
  @@unique([studentId, periodMonth, version], name: "unique_student_month_fee_version")
}

// Attendance Models
model AttendanceSession {
  id          String   @id @default(uuid())
  classId     String
  date        DateTime @db.Date
  sessionType String   @default("daily") // daily, morning, afternoon
  markedBy    String
  markedAt    DateTime @default(now())
  isCompleted Boolean  @default(false)
  notes       String?
  createdAt   DateTime @default(now())
  updatedAt   DateTime?
  
  class       Class    @relation(fields: [classId], references: [id], onDelete: Cascade)
  marker      User     @relation(fields: [markedBy], references: [id])
  records     AttendanceRecord[]
  
  @@unique([classId, date, sessionType])
  @@index([classId])
  @@index([date])
  @@index([markedBy])
}

model AttendanceRecord {
  id               String            @id @default(uuid())
  sessionId        String
  studentId        String
  status           AttendanceStatus
  markedAt         DateTime          @default(now())
  remarks          String?
  createdAt        DateTime          @default(now())
  updatedAt        DateTime?
  
  session          AttendanceSession @relation(fields: [sessionId], references: [id], onDelete: Cascade)
  student          Student           @relation(fields: [studentId], references: [id], onDelete: Cascade)
  
  @@unique([sessionId, studentId])
  @@index([sessionId])
  @@index([studentId])
  @@index([status])
}

enum AttendanceStatus {
  PRESENT
  ABSENT
  LATE
  EXCUSED
}

// Working Days Tracking Model
model WorkingDaysTracker {
  id              String   @id @default(uuid())
  month           Int      // 1-12 
  year            Int      // e.g., 2025
  totalDays       Int      // Total days in month
  saturdays       Int      // Number of Saturdays
  holidays        Int      // Holidays from calendar
  events          Int      // Events from calendar
  exams           Int      // Exam days from calendar  
  availableDays   Int      // Calculated working days
  createdAt       DateTime @default(now())
  updatedAt       DateTime @default(now()) @updatedAt
  
  @@unique([month, year])
  @@index([month])
  @@index([year])
}

// =====================
// Complaint Management Enums
// =====================
enum ComplaintType {
  ACADEMIC
  BEHAVIORAL
  FACILITY
  SAFETY
  BULLYING
  DISCIPLINARY
  FINANCIAL
  ADMINISTRATIVE
  OTHER
}

enum ComplaintStatus {
  OPEN
  IN_PROGRESS
  RESOLVED
  CLOSED
  ESCALATED
}

enum ComplaintPriority {
  LOW
  MEDIUM
  HIGH
  URGENT
}

enum ComplaintRecipientType {
  CLASS_TEACHER
  ADMINISTRATION
  PARENT
}

// =====================
// Complaint Management Models
// =====================
model Complaint {
  id                    String                @id @default(uuid())
  title                 String
  description           String
  type                  ComplaintType
  priority              ComplaintPriority     @default(MEDIUM)
  status                ComplaintStatus       @default(OPEN)
  recipientType         ComplaintRecipientType
  recipientId           String?               // ID of teacher/admin/parent
  complainantId         String                // ID of student/teacher/parent
  complainantType       String                // STUDENT, TEACHER, PARENT
  assignedToId          String?               // ID of assigned handler
  assignedAt            DateTime?
  resolvedAt            DateTime?
  resolution            String?
  createdAt             DateTime              @default(now())
  updatedAt             DateTime?
  deletedAt             DateTime?
  createdById           String?
  updatedById           String?
  deletedById           String?

  // Relationships
  complainant           User                  @relation("ComplaintComplainant", fields: [complainantId], references: [id])
  recipient             User?                 @relation("ComplaintRecipient", fields: [recipientId], references: [id])
  assignedTo            User?                 @relation("ComplaintAssignedTo", fields: [assignedToId], references: [id])
  createdBy             User?                 @relation("ComplaintCreator", fields: [createdById], references: [id])
  updatedBy             User?                 @relation("ComplaintUpdater", fields: [updatedById], references: [id])
  deletedBy             User?                 @relation("ComplaintDeleter", fields: [deletedById], references: [id])
  attachments           ComplaintAttachment[]
  responses             ComplaintResponse[]
  auditLogs             ComplaintAuditLog[]

  @@index([complainantId])
  @@index([recipientId])
  @@index([assignedToId])
  @@index([type])
  @@index([status])
  @@index([priority])
  @@index([recipientType])
  @@index([createdAt])
  @@index([createdById])
  @@index([updatedById])
  @@index([deletedById])
}

model ComplaintResponse {
  id          String   @id @default(uuid())
  complaintId String
  responderId String
  content     String
  isInternal  Boolean  @default(false) // Internal notes vs public response
  createdAt   DateTime @default(now())
  updatedAt   DateTime?

  // Relationships
  complaint   Complaint @relation(fields: [complaintId], references: [id], onDelete: Cascade)
  responder   User      @relation(fields: [responderId], references: [id])

  @@index([complaintId])
  @@index([responderId])
  @@index([createdAt])
}

model ComplaintAttachment {
  id           String   @id @default(uuid())
  complaintId  String
  filename     String
  originalName String
  mimeType     String
  size         Int
  url          String
  uploadedAt   DateTime @default(now())

  // Relationships
  complaint    Complaint @relation(fields: [complaintId], references: [id], onDelete: Cascade)

  @@index([complaintId])
  @@index([mimeType])
}

model ComplaintAuditLog {
  id          String   @id @default(uuid())
  complaintId String
  action      String   // CREATED, UPDATED, ASSIGNED, RESPONDED, RESOLVED, etc.
  details     Json?
  performedBy String?
  performedAt DateTime @default(now())

  // Relationships
  complaint   Complaint @relation(fields: [complaintId], references: [id], onDelete: Cascade)
  performer   User?     @relation(fields: [performedBy], references: [id])

  @@index([complaintId])
  @@index([action])
  @@index([performedBy])
  @@index([performedAt])
}

// =====================
// Leave Request Management Models
// =====================

enum LeaveRequestStatus {
  PENDING_PARENT_APPROVAL
  PENDING_TEACHER_APPROVAL
  APPROVED
  REJECTED
  CANCELLED
}

enum LeaveRequestType {
  SICK
  PERSONAL
  VACATION
  EMERGENCY
  MEDICAL
  FAMILY
}

// =====================
// Leave Type Management Models
// =====================

model LeaveType {
  id                String              @id @default(uuid())
  name              String              @unique
  description       String?
  maxDays           Int                 @default(1)
  isPaid            Boolean             @default(false)
  status            LeaveTypeStatus     @default(ACTIVE)
  createdAt         DateTime            @default(now())
  updatedAt         DateTime?
  deletedAt         DateTime?
  createdById       String?
  updatedById       String?
  deletedById       String?

  // Relationships
  createdBy         User?               @relation("LeaveTypeCreator", fields: [createdById], references: [id])
  updatedBy         User?               @relation("LeaveTypeUpdater", fields: [updatedById], references: [id])
  deletedBy         User?               @relation("LeaveTypeDeleter", fields: [deletedById], references: [id])
  teacherLeaveRequests TeacherLeaveRequest[]
  teacherLeaveUsage    TeacherLeaveUsage[]

  @@index([name])
  @@index([status])
  @@index([isPaid])
  @@index([createdAt])
  @@index([createdById])
  @@index([updatedById])
  @@index([deletedById])
}

enum LeaveTypeStatus {
  ACTIVE
  INACTIVE
}

model LeaveRequest {
  id                String              @id @default(uuid())
  title             String
  description       String?
  type              LeaveRequestType
  status            LeaveRequestStatus  @default(PENDING_PARENT_APPROVAL)
  startDate         DateTime
  endDate           DateTime
  days              Int                 // Calculated field for number of days
  studentId         String
  parentId          String?             // Parent who approved
  teacherId         String?             // Class teacher who approved
  parentApprovedAt  DateTime?
  teacherApprovedAt DateTime?
  parentRejectedAt  DateTime?
  teacherRejectedAt DateTime?
  parentRejectionReason String?
  teacherRejectionReason String?
  createdAt         DateTime            @default(now())
  updatedAt         DateTime?
  deletedAt         DateTime?
  createdById       String?
  updatedById       String?
  deletedById       String?

  // Relationships
  student           Student             @relation(fields: [studentId], references: [id], onDelete: Cascade)
  parent            Parent?             @relation(fields: [parentId], references: [id])
  teacher           Teacher?            @relation(fields: [teacherId], references: [id])
  createdBy         User?               @relation("LeaveRequestCreator", fields: [createdById], references: [id])
  updatedBy         User?               @relation("LeaveRequestUpdater", fields: [updatedById], references: [id])
  deletedBy         User?               @relation("LeaveRequestDeleter", fields: [deletedById], references: [id])
  attachments       LeaveRequestAttachment[]
  auditLogs         LeaveRequestAuditLog[]

  @@index([studentId])
  @@index([parentId])
  @@index([teacherId])
  @@index([type])
  @@index([status])
  @@index([startDate])
  @@index([endDate])
  @@index([createdAt])
  @@index([createdById])
  @@index([updatedById])
  @@index([deletedById])
}

model LeaveRequestAttachment {
  id           String   @id @default(uuid())
  leaveRequestId String
  filename     String
  originalName String
  mimeType     String
  size         Int      // Size in bytes (max 5MB = 5,242,880 bytes)
  url          String
  uploadedAt   DateTime @default(now())

  // Relationships
  leaveRequest LeaveRequest @relation(fields: [leaveRequestId], references: [id], onDelete: Cascade)

  @@index([leaveRequestId])
  @@index([mimeType])
  @@index([size])
}

model LeaveRequestAuditLog {
  id              String   @id @default(uuid())
  leaveRequestId  String
  action          String   // CREATED, PARENT_APPROVED, TEACHER_APPROVED, REJECTED, CANCELLED, etc.
  details         Json?
  performedBy     String?
  performedAt     DateTime @default(now())

  // Relationships
  leaveRequest    LeaveRequest @relation(fields: [leaveRequestId], references: [id], onDelete: Cascade)
  performer       User?        @relation(fields: [performedBy], references: [id])

  @@index([leaveRequestId])
  @@index([action])
  @@index([performedBy])
  @@index([performedAt])
}

// =====================
// Teacher Leave Request Management Models
// =====================

enum TeacherLeaveRequestStatus {
  PENDING_ADMINISTRATION
  APPROVED
  REJECTED
  CANCELLED
}



model TeacherLeaveRequest {
  id                String                    @id @default(uuid())
  title             String
  description       String?
  leaveTypeId       String                    // Changed from 'type' field
  status            TeacherLeaveRequestStatus @default(PENDING_ADMINISTRATION)
  startDate         DateTime
  endDate           DateTime
  days              Int                       // Calculated field for number of days
  teacherId         String
  adminId           String?                   // Admin who approved/rejected
  approvedAt        DateTime?
  rejectedAt        DateTime?
  rejectionReason   String?
  createdAt         DateTime                  @default(now())
  updatedAt         DateTime?
  deletedAt         DateTime?
  createdById       String?
  updatedById       String?
  deletedById       String?

  // Relationships
  teacher           Teacher                   @relation(fields: [teacherId], references: [id], onDelete: Cascade)
  leaveType         LeaveType                 @relation(fields: [leaveTypeId], references: [id])
  admin             User?                     @relation("TeacherLeaveRequestAdmin", fields: [adminId], references: [id])
  createdBy         User?                     @relation("TeacherLeaveRequestCreator", fields: [createdById], references: [id])
  updatedBy         User?                     @relation("TeacherLeaveRequestUpdater", fields: [updatedById], references: [id])
  deletedBy         User?                     @relation("TeacherLeaveRequestDeleter", fields: [deletedById], references: [id])
  attachments       TeacherLeaveRequestAttachment[]
  auditLogs         TeacherLeaveRequestAuditLog[]

  @@index([teacherId])
  @@index([leaveTypeId])
  @@index([adminId])
  @@index([status])
  @@index([startDate])
  @@index([endDate])
  @@index([createdAt])
  @@index([createdById])
  @@index([updatedById])
  @@index([deletedById])
}

model TeacherLeaveRequestAttachment {
  id                    String   @id @default(uuid())
  teacherLeaveRequestId String
  filename              String
  originalName          String
  mimeType              String
  size                  Int      // Size in bytes (max 5MB = 5,242,880 bytes)
  url                   String
  uploadedAt            DateTime @default(now())

  // Relationships
  teacherLeaveRequest   TeacherLeaveRequest @relation(fields: [teacherLeaveRequestId], references: [id], onDelete: Cascade)
  teacher               Teacher             @relation(fields: [teacherId], references: [id], onDelete: Cascade)
  teacherId             String

  @@index([teacherLeaveRequestId])
  @@index([teacherId])
  @@index([mimeType])
  @@index([size])
}

model TeacherLeaveRequestAuditLog {
  id                    String   @id @default(uuid())
  teacherLeaveRequestId String
  action                String   // CREATED, APPROVED, REJECTED, CANCELLED, etc.
  details               Json?
  performedBy           String?
  performedAt           DateTime @default(now())

  // Relationships
  teacherLeaveRequest   TeacherLeaveRequest @relation(fields: [teacherLeaveRequestId], references: [id], onDelete: Cascade)
  performer             User?               @relation(fields: [performedBy], references: [id])

  @@index([teacherLeaveRequestId])
  @@index([action])
  @@index([performedBy])
  @@index([performedAt])
}

// =====================
// Teacher Leave Usage Tracking
// =====================

model TeacherLeaveUsage {
  id                String      @id @default(uuid())
  teacherId         String
  leaveTypeId       String
  totalDaysUsed     Int         @default(0)
  lastUpdated       DateTime    @default(now())
  createdAt         DateTime    @default(now())
  updatedAt         DateTime?
  deletedAt         DateTime?
  createdById       String?
  updatedById       String?
  deletedById       String?

  // Relationships
  teacher           Teacher     @relation(fields: [teacherId], references: [id], onDelete: Cascade)
  leaveType         LeaveType   @relation(fields: [leaveTypeId], references: [id], onDelete: Cascade)
  createdBy         User?       @relation("TeacherLeaveUsageCreator", fields: [createdById], references: [id])
  updatedBy         User?       @relation("TeacherLeaveUsageUpdater", fields: [updatedById], references: [id])
  deletedBy         User?       @relation("TeacherLeaveUsageDeleter", fields: [deletedById], references: [id])

  @@unique([teacherId, leaveTypeId, deletedAt], name: "unique_teacher_leave_type_usage")
  @@index([teacherId])
  @@index([leaveTypeId])
  @@index([createdById])
  @@index([updatedById])
  @@index([deletedById])
}
<|MERGE_RESOLUTION|>--- conflicted
+++ resolved
@@ -242,14 +242,11 @@
   user              User                @relation(fields: [userId], references: [id], onDelete: Cascade)
   profile           StudentProfile?
   submissions       Submission[]
-<<<<<<< HEAD
-  leaveRequests     LeaveRequest[]
-=======
   scholarshipAssignments ScholarshipAssignment[]
   chargeAssignments      ChargeAssignment[]
   feeHistories           StudentFeeHistory[]
   attendanceRecords      AttendanceRecord[]
->>>>>>> 3973b245
+  leaveRequests     LeaveRequest[]
 
   @@index([userId])
   @@index([classId])
