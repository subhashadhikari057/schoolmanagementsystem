generator client {
  provider = "prisma-client-js"
}

datasource db {
  provider = "postgresql"
  url      = env("DATABASE_URL")
}

model User {
  id                 String        @id @default(uuid())
  email              String        @unique
  phone              String?       @unique
  passwordHash       String
  fullName           String
  isActive           Boolean       @default(true)
  lastLoginAt        DateTime?
  lastPasswordChange DateTime?
  needPasswordChange Boolean       @default(false)
  createdAt          DateTime      @default(now())
  updatedAt          DateTime?
  deletedAt          DateTime?
  createdById        String?       @db.Uuid
  updatedById        String?       @db.Uuid
  deletedById        String?       @db.Uuid
  auditLogs          AuditLog[]
  idCards            IDCard[]
  parent             Parent?
  student            Student?
  teacher            Teacher?
  roles              UserRole[]
  sessions           UserSession[]

  @@index([createdById])
  @@index([updatedById])
  @@index([deletedById])
  @@index([fullName])
  @@index([email])
}

model Subject {
  id                 String           @id @default(uuid())
  name               String
  code               String           @unique
  description        String?
  maxMarks           Int
  passMarks          Int
  createdAt          DateTime         @default(now())
  updatedAt          DateTime?
  deletedAt          DateTime?
  createdById        String?          @db.Uuid
  updatedById        String?          @db.Uuid
  deletedById        String?          @db.Uuid
  assignments        Assignment[]
  assignedClasses    ClassSubject[]
  teacherAssignments TeacherSubject[] @relation("SubjectTeacherAssignments")

  @@index([createdById])
  @@index([updatedById])
  @@index([deletedById])
}

model Class {
  id                 String         @id @default(uuid())
  grade              Int
  section            String
  capacity           Int
  status             String         @default("active")
  roomId             String
  classTeacherId     String?
  createdAt          DateTime       @default(now())
  updatedAt          DateTime?
  deletedAt          DateTime?
  createdById        String?        @db.Uuid
  updatedById        String?        @db.Uuid
  deletedById        String?        @db.Uuid
  assignments        Assignment[]
  classTeacher       Teacher?       @relation("ClassTeacher", fields: [classTeacherId], references: [id])
  room               Classroom      @relation(fields: [roomId], references: [id])
  assignedSubjects   ClassSubject[]
  students           Student[]
  teacherAssignments TeacherClass[] @relation("ClassTeacherAssignments")

  @@index([createdById])
  @@index([updatedById])
  @@index([deletedById])
}

model Classroom {
  id          String    @id @default(uuid())
  roomNo      String    @unique
  name        String?
  capacity    Int       @default(30)
  floor       Int       @default(1)
  building    String?
  note        String?
  status      String    @default("active")
  isAvailable Boolean   @default(true)
  createdAt   DateTime  @default(now())
  updatedAt   DateTime?
  deletedAt   DateTime?
  createdById String?   @db.Uuid
  updatedById String?   @db.Uuid
  deletedById String?   @db.Uuid
  classes     Class[]

  @@index([createdById])
  @@index([updatedById])
  @@index([deletedById])
  @@index([status])
  @@index([isAvailable])
}

model ClassSubject {
  id          String    @id @default(uuid())
  classId     String
  subjectId   String
  teacherId   String?
  createdAt   DateTime  @default(now())
  updatedAt   DateTime?
  deletedAt   DateTime?
  createdById String?   @db.Uuid
  updatedById String?   @db.Uuid
  deletedById String?   @db.Uuid
  class       Class     @relation(fields: [classId], references: [id])
  subject     Subject   @relation(fields: [subjectId], references: [id])
  teacher     Teacher?  @relation("TeacherClassSubjects", fields: [teacherId], references: [id])

  @@unique([classId, subjectId])
  @@index([createdById])
  @@index([updatedById])
  @@index([deletedById])
}

model Student {
  id                String              @id @default(uuid())
  userId            String              @unique
  classId           String
  rollNumber        String              @unique
  admissionDate     DateTime
  email             String
  dob               DateTime
  gender            String
  bloodGroup        String?
  ethnicity         String?
  imageUrl          String?
  fatherPhone       String?
  motherPhone       String?
  fatherEmail       String?
  motherEmail       String?
  fatherOccupation  String?
  motherOccupation  String?
  createdAt         DateTime            @default(now())
  updatedAt         DateTime?
  deletedAt         DateTime?
  academicStatus    String              @default("active")
  address           String?
  allergies         String?
  city              String?
  createdById       String?             @db.Uuid
  dateOfBirth       DateTime?
  deletedById       String?             @db.Uuid
  feeStatus         String              @default("pending")
  interests         String?
  maritalStatus     String?             @default("Single")
  medicalConditions String?
  phone             String?
  pinCode           String?
  profilePhotoUrl   String?
  specialNeeds      String?
  state             String?
  street            String?
  studentId         String?             @unique
  transportMode     String?
  updatedById       String?             @db.Uuid
  fatherFirstName   String?
  fatherMiddleName  String?
  fatherLastName    String?
  motherFirstName   String?
  motherMiddleName  String?
  motherLastName    String?
  guardians         Guardian[]
  parents           ParentStudentLink[]
  class             Class               @relation(fields: [classId], references: [id])
  user              User                @relation(fields: [userId], references: [id], onDelete: Cascade)
  profile           StudentProfile?
  submissions       Submission[]

  @@index([userId])
  @@index([classId])
  @@index([rollNumber])
  @@index([createdById])
  @@index([updatedById])
  @@index([deletedById])
  @@index([academicStatus])
  @@index([ethnicity])
  @@index([feeStatus])
}

model StudentProfile {
  id               String    @id @default(uuid())
  studentId        String    @unique
  emergencyContact Json      @default("{}")
  interests        Json      @default("{}")
  additionalData   Json      @default("{}")
  profilePhotoUrl  String?
  createdAt        DateTime  @default(now())
  updatedAt        DateTime?
  deletedAt        DateTime?
  student          Student   @relation(fields: [studentId], references: [id], onDelete: Cascade)
}

model Guardian {
  id        String   @id @default(uuid())
  studentId String
  fullName  String
  phone     String
  email     String
  relation  String
  createdAt DateTime @default(now())
  student   Student  @relation(fields: [studentId], references: [id], onDelete: Cascade)
}

model Parent {
  id                           String              @id @default(uuid())
  userId                       String              @unique
  dateOfBirth                  DateTime?
  gender                       String?
  occupation                   String?
  workPlace                    String?
  workPhone                    String?
  emergencyContactName         String?
  emergencyContactPhone        String?
  emergencyContactRelationship String?
  street                       String?
  city                         String?
  state                        String?
  pinCode                      String?
  country                      String?
  notes                        String?
  specialInstructions          String?
  createdAt                    DateTime            @default(now())
  updatedAt                    DateTime?
  deletedAt                    DateTime?
  createdById                  String?             @db.Uuid
  updatedById                  String?             @db.Uuid
  deletedById                  String?             @db.Uuid
  user                         User                @relation(fields: [userId], references: [id], onDelete: Cascade)
  profile                      ParentProfile?
  children                     ParentStudentLink[] @relation("ParentChildren")

  @@index([createdById])
  @@index([updatedById])
  @@index([deletedById])
}

model ParentProfile {
  id              String    @id @default(uuid())
  parentId        String    @unique
  profilePhotoUrl String?
  bio             String?
  socialLinks     Json?     @default("{}")
  additionalData  Json?     @default("{}")
  createdAt       DateTime  @default(now())
  updatedAt       DateTime?
  deletedAt       DateTime?
  parent          Parent    @relation(fields: [parentId], references: [id], onDelete: Cascade)
}

model ParentStudentLink {
  id           String    @id @default(uuid())
  parentId     String
  studentId    String
  relationship String
<<<<<<< HEAD
  isPrimary    Boolean @default(false)
  
  // Contact information fields
  contactName  String?
  contactEmail String?
  contactPhone String?

  createdAt DateTime @default(now())
  updatedAt DateTime?
  deletedAt DateTime?
=======
  isPrimary    Boolean   @default(false)
  createdAt    DateTime  @default(now())
  deletedAt    DateTime?
  updatedAt    DateTime?
  parent       Parent    @relation("ParentChildren", fields: [parentId], references: [id], onDelete: Cascade)
  student      Student   @relation(fields: [studentId], references: [id], onDelete: Cascade)
>>>>>>> 436f1264

  @@unique([parentId, studentId], name: "parentId_studentId")
  @@index([parentId])
  @@index([studentId])
}

model Teacher {
  id                 String           @id @default(uuid())
  userId             String           @unique
  employeeId         String?          @unique
  joiningDate        DateTime
  experienceYears    Int?
  qualification      String?
  designation        String
  dob                DateTime
  gender             String
  bloodGroup         String?
  maritalStatus      String?
  imageUrl           String?
  department         String?
  specialization     String?
  employmentStatus   String?          @default("active")
  employmentDate     DateTime?
  dateOfBirth        DateTime?
  address            String?
  basicSalary        Decimal          @db.Decimal(10, 2)
  allowances         Decimal          @db.Decimal(10, 2)
  totalSalary        Decimal          @db.Decimal(10, 2)
  isClassTeacher     Boolean          @default(false)
  languagesKnown     Json?            @default("[]")
  certifications     String?
  previousExperience String?
  createdAt          DateTime         @default(now())
  updatedAt          DateTime?
  deletedAt          DateTime?
  createdById        String?          @db.Uuid
  updatedById        String?          @db.Uuid
  deletedById        String?          @db.Uuid
  bankAccountNumber  String?
  bankBranch         String?
  bankName           String?
  citizenshipNumber  String?
  panNumber          String?
  assignments        Assignment[]
  classesAsTeacher   Class[]          @relation("ClassTeacher")
  classSubjects      ClassSubject[]   @relation("TeacherClassSubjects")
  user               User             @relation(fields: [userId], references: [id], onDelete: Cascade)
  classAssignments   TeacherClass[]   @relation("TeacherClassAssignments")
  profile            TeacherProfile?
  subjectAssignments TeacherSubject[] @relation("TeacherSubjectAssignments")

  @@index([createdById])
  @@index([updatedById])
  @@index([deletedById])
}

model TeacherProfile {
  id              String    @id @default(uuid())
  teacherId       String    @unique
  profilePhotoUrl String?
  bio             String?
  contactInfo     Json?     @default("{}")
  socialLinks     Json?     @default("{}")
  additionalData  Json?     @default("{}")
  createdAt       DateTime  @default(now())
  updatedAt       DateTime?
  deletedAt       DateTime?
  teacher         Teacher   @relation(fields: [teacherId], references: [id], onDelete: Cascade)
}

model TeacherSubject {
  id          String    @id @default(uuid())
  teacherId   String
  subjectId   String
  createdAt   DateTime  @default(now())
  updatedAt   DateTime?
  deletedAt   DateTime?
  createdById String?   @db.Uuid
  updatedById String?   @db.Uuid
  deletedById String?   @db.Uuid
  subject     Subject   @relation("SubjectTeacherAssignments", fields: [subjectId], references: [id])
  teacher     Teacher   @relation("TeacherSubjectAssignments", fields: [teacherId], references: [id])

  @@index([createdById])
  @@index([updatedById])
  @@index([deletedById])
}

model TeacherClass {
  id          String    @id @default(uuid())
  teacherId   String
  classId     String
  createdAt   DateTime  @default(now())
  updatedAt   DateTime?
  deletedAt   DateTime?
  createdById String?   @db.Uuid
  updatedById String?   @db.Uuid
  deletedById String?   @db.Uuid
  class       Class     @relation("ClassTeacherAssignments", fields: [classId], references: [id])
  teacher     Teacher   @relation("TeacherClassAssignments", fields: [teacherId], references: [id])

  @@index([createdById])
  @@index([updatedById])
  @@index([deletedById])
}

model Staff {
  id                String        @id @default(uuid())
  email             String
  fullName          String
  firstName         String
  middleName        String?
  lastName          String
  dob               DateTime
  gender            String
  bloodGroup        String?
  phone             String
  emergencyContact  String
  maritalStatus     String?
  designation       String?
  department        String?
  employmentDate    DateTime?
  basicSalary       Decimal       @db.Decimal(10, 2)
  allowances        Decimal       @db.Decimal(10, 2)
  totalSalary       Decimal       @db.Decimal(10, 2)
  permissions       String[]
  createdAt         DateTime      @default(now())
  updatedAt         DateTime?
  deletedAt         DateTime?
  createdById       String?       @db.Uuid
  updatedById       String?       @db.Uuid
  deletedById       String?       @db.Uuid
  bankAccountNumber String?
  bankBranch        String?
  bankName          String?
  citizenshipNumber String?
  panNumber         String?
  employmentStatus  String?       @default("active")
  experienceYears   Int?
  profile           StaffProfile?

  @@index([createdById])
  @@index([updatedById])
  @@index([deletedById])
}

model StaffProfile {
  id              String    @id @default(uuid())
  staffId         String    @unique
  profilePhotoUrl String?
  bio             String?
  contactInfo     Json?     @default("{}")
  additionalData  Json?     @default("{}")
  createdAt       DateTime  @default(now())
  updatedAt       DateTime?
  deletedAt       DateTime?
  staff           Staff     @relation(fields: [staffId], references: [id], onDelete: Cascade)
}

model IDCard {
  id          String         @id @default(uuid())
  type        String
  templateId  String
  expiryDate  DateTime
  batchName   String?
  issuedForId String
  createdAt   DateTime       @default(now())
  issuedFor   User           @relation(fields: [issuedForId], references: [id])
  template    IDCardTemplate @relation("IDCardTemplates", fields: [templateId], references: [id])
}

model IDCardTemplate {
  id        String   @id @default(uuid())
  name      String
  layout    Json
  metadata  Json?
  createdAt DateTime @default(now())
  idCards   IDCard[] @relation("IDCardTemplates")
}

model UserRole {
  id         String   @id @default(uuid())
  userId     String
  roleId     String
  assignedAt DateTime @default(now())
  role       Role     @relation(fields: [roleId], references: [id], onDelete: Cascade)
  user       User     @relation(fields: [userId], references: [id], onDelete: Cascade)

  @@unique([userId, roleId])
}

model Role {
  id           String           @id @default(uuid())
  name         String           @unique
  description  String?
  isSystemRole Boolean          @default(false)
  permissions  RolePermission[]
  userRoles    UserRole[]
}

model RolePermission {
  id           String     @id @default(uuid())
  roleId       String
  permissionId String
  permission   Permission @relation(fields: [permissionId], references: [id])
  role         Role       @relation(fields: [roleId], references: [id])
}

model Permission {
  id              String           @id @default(uuid())
  code            String           @unique
  description     String?
  rolePermissions RolePermission[]
}

model AuditLog {
  id        String   @id @default(uuid())
  userId    String?
  action    String
  module    String?
  timestamp DateTime @default(now())
  status    String   @default("SUCCESS")
  details   Json?
  ipAddress String?
  userAgent String?
  user      User?    @relation(fields: [userId], references: [id])
}

model UserSession {
  id                String    @id @default(uuid())
  userId            String
  tokenHash         String
  loginAt           DateTime  @default(now())
  lastActivityAt    DateTime?
  revokedAt         DateTime?
  ipAddress         String?
  userAgent         String?
  deviceInfo        String?
  isCurrentDevice   Boolean   @default(false)
  previousTokenHash String?
  revokeReason      String?
  user              User      @relation(fields: [userId], references: [id])
}

model CalendarEntry {
  id          String            @id @default(uuid())
  type        CalendarEntryType
  startDate   DateTime
  endDate     DateTime
  venue       String?
  holidayType HolidayType?
  createdAt   DateTime          @default(now())
  updatedAt   DateTime?
  deletedAt   DateTime?
  createdById String?           @db.Uuid
  updatedById String?           @db.Uuid
  deletedById String?           @db.Uuid
  name        String

  @@index([type])
  @@index([startDate])
  @@index([endDate])
  @@index([createdById])
  @@index([updatedById])
  @@index([deletedById])
}

model Assignment {
  id                 String       @id @default(uuid())
  title              String
  description        String?
  classId            String
  subjectId          String
  teacherId          String
  dueDate            DateTime?
  additionalMetadata Json?        @default("{}")
  createdAt          DateTime     @default(now())
  updatedAt          DateTime?
  deletedAt          DateTime?
  createdById        String?      @db.Uuid
  updatedById        String?      @db.Uuid
  deletedById        String?      @db.Uuid
  class              Class        @relation(fields: [classId], references: [id], onDelete: Cascade)
  subject            Subject      @relation(fields: [subjectId], references: [id], onDelete: Cascade)
  teacher            Teacher      @relation(fields: [teacherId], references: [id], onDelete: SetNull)
  submissions        Submission[]

  @@index([classId])
  @@index([subjectId])
  @@index([teacherId])
  @@index([dueDate])
  @@index([createdById])
  @@index([updatedById])
  @@index([deletedById])
}

model Submission {
  id           String     @id @default(uuid())
  assignmentId String
  studentId    String
  submittedAt  DateTime?  @default(now())
  isCompleted  Boolean    @default(false)
  feedback     String?
  fileLinks    Json?      @default("[]")
  createdAt    DateTime   @default(now())
  updatedAt    DateTime?
  deletedAt    DateTime?
  createdById  String?    @db.Uuid
  updatedById  String?    @db.Uuid
  deletedById  String?    @db.Uuid
  assignment   Assignment @relation(fields: [assignmentId], references: [id], onDelete: Cascade)
  student      Student    @relation(fields: [studentId], references: [id], onDelete: Cascade)

  @@unique([assignmentId, studentId])
  @@index([assignmentId])
  @@index([studentId])
  @@index([isCompleted])
  @@index([createdById])
  @@index([updatedById])
  @@index([deletedById])
}

enum CalendarEntryType {
  HOLIDAY
  EVENT
}

enum HolidayType {
  NATIONAL
  SCHOOL
}<|MERGE_RESOLUTION|>--- conflicted
+++ resolved
@@ -272,25 +272,12 @@
   parentId     String
   studentId    String
   relationship String
-<<<<<<< HEAD
-  isPrimary    Boolean @default(false)
-  
-  // Contact information fields
-  contactName  String?
-  contactEmail String?
-  contactPhone String?
-
-  createdAt DateTime @default(now())
-  updatedAt DateTime?
-  deletedAt DateTime?
-=======
   isPrimary    Boolean   @default(false)
   createdAt    DateTime  @default(now())
   deletedAt    DateTime?
   updatedAt    DateTime?
   parent       Parent    @relation("ParentChildren", fields: [parentId], references: [id], onDelete: Cascade)
   student      Student   @relation(fields: [studentId], references: [id], onDelete: Cascade)
->>>>>>> 436f1264
 
   @@unique([parentId, studentId], name: "parentId_studentId")
   @@index([parentId])
