'use client';

import React, { useState, useEffect } from 'react';
import Tabs from '@/components/organisms/tabs/GenericTabs';
import SectionTitle from '@/components/atoms/display/SectionTitle';
import {
  FileText,
  Clock,
  CheckCircle2,
  XCircle,
  AlertCircle,
  CalendarDays,
  MessageSquare,
  Eye,
  Send,
  CheckCircle,
  Ban,
  RefreshCw,
  User,
  Upload,
  Calendar,
  UserPlus,
} from 'lucide-react';
import Button from '@/components/atoms/form-controls/Button';
import StatusBadge from '@/components/atoms/data/StatusBadge';
import { useRouter } from 'next/navigation';
import { useAuth } from '@/hooks/useAuth';
import { complaintService } from '@/api/services/complaint.service';
import { teacherService } from '@/api/services/teacher.service';
import type {
  Complaint,
  ComplaintResponse,
} from '@/api/services/complaint.service';
import { toast } from 'sonner';

// Mock data for leave requests (keeping unchanged as requested)
const mockLeaveRequests = [
  {
    id: '1',
    title: 'Annual Leave',
    date: '2023-08-20',
    time: '3 days',
    location: 'Family wedding celebration',
    status: 'approved',
  },
  {
    id: '2',
    title: 'Sick Leave',
    date: '2023-08-15',
    time: '1 day',
    location: 'Doctor appointment for routine checkup',
    status: 'pending',
  },
];

// Teacher Complaint Response Modal
interface ComplaintResponseModalProps {
  open: boolean;
  onClose: () => void;
  complaint: Complaint | null;
  onSubmit: (complaintId: string, content: string) => Promise<void>;
}

const ComplaintResponseModal: React.FC<ComplaintResponseModalProps> = ({
  open,
  onClose,
  complaint,
  onSubmit,
}) => {
  const [content, setContent] = useState('');
  const [isSubmitting, setIsSubmitting] = useState(false);

  const handleSubmit = async (e: React.FormEvent) => {
    e.preventDefault();
    if (!complaint || !content.trim()) return;

    setIsSubmitting(true);
    try {
      await onSubmit(complaint.id, content.trim());
      setContent('');
      onClose();
    } catch (error) {
      console.error('Error submitting response:', error);
      toast.error('Failed to submit response');
    } finally {
      setIsSubmitting(false);
    }
  };

  const handleClose = () => {
    if (!isSubmitting) {
      setContent('');
      onClose();
    }
  };

  return open ? (
    <div className='fixed inset-0 z-50 flex items-center justify-center bg-black/50 overflow-y-auto py-8'>
      <div className='bg-white rounded-xl max-w-2xl w-full mx-4 max-h-[90vh] overflow-auto shadow-xl'>
        {/* Header */}
        <div className='bg-gradient-to-r from-blue-50 to-blue-100 p-6 border-b border-blue-200'>
          <div className='flex justify-between items-start'>
            <div>
              <h2 className='text-xl font-bold text-gray-800'>
                Respond to Complaint
              </h2>
              <p className='text-sm text-gray-600 mt-1'>{complaint?.title}</p>
            </div>
            <button
              onClick={handleClose}
              className='text-gray-400 hover:text-gray-600 bg-white rounded-full p-1 shadow-sm hover:shadow-md'
            >
              <XCircle size={20} />
            </button>
          </div>
        </div>

        {/* Content */}
        <div className='p-6'>
          <form onSubmit={handleSubmit} className='space-y-6'>
            {/* Response Content */}
            <div>
              <label className='block mb-2 font-medium'>
                Response <span className='text-red-500'>*</span>
              </label>
              <textarea
                className='w-full border border-gray-300 rounded-lg p-3 focus:outline-none focus:ring-2 focus:ring-blue-500'
                rows={6}
                value={content}
                onChange={e => setContent(e.target.value)}
                placeholder='Type your response here...'
                required
              />
            </div>

            {/* Submit buttons */}
            <div className='flex justify-end gap-3 pt-4'>
              <Button
                type='button'
                onClick={handleClose}
                className='bg-gray-200 text-gray-700 px-6 py-2 rounded-lg hover:bg-gray-300'
                disabled={isSubmitting}
              >
                Cancel
              </Button>
              <Button
                type='submit'
                className='bg-blue-600 text-white px-6 py-2 rounded-lg hover:bg-blue-700'
                disabled={isSubmitting || !content.trim()}
              >
                {isSubmitting ? 'Submitting...' : 'Submit Response'}
              </Button>
            </div>
          </form>
        </div>
      </div>
    </div>
  ) : null;
};

// Create Complaint Modal for Teachers
interface CreateComplaintModalProps {
  open: boolean;
  onClose: () => void;
  onSubmit: (complaintData: any, attachments: File[]) => Promise<void>;
}

const CreateComplaintModal: React.FC<CreateComplaintModalProps> = ({
  open,
  onClose,
  onSubmit,
}) => {
  const [formData, setFormData] = useState({
    title: '',
    description: '',
    type: 'ADMINISTRATIVE',
    priority: 'MEDIUM',
    recipientType: 'ADMINISTRATION',
    recipientId: '',
    studentId: '',
  });
  const [isSubmitting, setIsSubmitting] = useState(false);
  const [attachments, setAttachments] = useState<File[]>([]);
  const [students, setStudents] = useState<any[]>([]);
  const [selectedStudent, setSelectedStudent] = useState<any>(null);
  const [errors, setErrors] = useState<Record<string, string>>({});
  const [loadingStudents, setLoadingStudents] = useState(false);
  const { user } = useAuth();

  const complaintTypes = [
    { value: 'ACADEMIC', label: 'Academic' },
    { value: 'BEHAVIORAL', label: 'Behavioral' },
    { value: 'FACILITY', label: 'Facility' },
    { value: 'SAFETY', label: 'Safety' },
    { value: 'ADMINISTRATIVE', label: 'Administrative' },
    { value: 'OTHER', label: 'Other' },
  ];

  const priorities = [
    { value: 'LOW', label: 'Low' },
    { value: 'MEDIUM', label: 'Medium' },
    { value: 'HIGH', label: 'High' },
    { value: 'URGENT', label: 'Urgent' },
  ];

  const recipientTypes = [
    { value: 'ADMINISTRATION', label: 'Administration/Office' },
    { value: 'PARENT', label: 'Parent' },
  ];

  // Load students when modal opens
  useEffect(() => {
    if (open && user?.id) {
      loadStudentsForClassTeacher();
    }
  }, [open, user?.id]);

  const loadStudentsForClassTeacher = async () => {
    if (!user?.id) return;

    setLoadingStudents(true);
    try {
      // Get the current teacher record to get the teacher ID
      const teacherResponse = await teacherService.getCurrentTeacher();
      if (teacherResponse.success && teacherResponse.data) {
        const teacherId = teacherResponse.data.id;

        // Get students for this teacher where they are the class teacher
        const studentsResponse =
          await teacherService.getStudentsForClassTeacher(teacherId);
        if (studentsResponse.success && studentsResponse.data) {
          setStudents(studentsResponse.data);
        } else {
          console.error('Failed to load students:', studentsResponse);
          toast.error('Failed to load students');
        }
      } else {
        console.error('Failed to get teacher info:', teacherResponse);
        toast.error('Failed to get teacher information');
      }
    } catch (error) {
      console.error('Error loading students:', error);
      toast.error('Failed to load students');
    } finally {
      setLoadingStudents(false);
    }
  };

  const validateForm = (): boolean => {
    const newErrors: Record<string, string> = {};

    if (!formData.title.trim()) {
      newErrors.title = 'Title is required';
    }

    if (!formData.description.trim()) {
      newErrors.description = 'Description is required';
    }

    if (formData.recipientType === 'PARENT' && !formData.studentId) {
      newErrors.studentId =
        'Please select a student when complaining to a parent';
    }

    if (
      formData.recipientType === 'PARENT' &&
      formData.studentId &&
      selectedStudent
    ) {
      if (!selectedStudent.parents || selectedStudent.parents.length === 0) {
        newErrors.studentId =
          'Selected student has no parents linked. Cannot create complaint to parent.';
      }
    }

    setErrors(newErrors);
    return Object.keys(newErrors).length === 0;
  };

  const handleSubmit = async (e: React.FormEvent) => {
    e.preventDefault();

    if (!validateForm()) {
      return;
    }

    setIsSubmitting(true);
    try {
      // Clean the data before submitting - convert empty strings to undefined
      const cleanData = {
        title: formData.title,
        description: formData.description,
        type: formData.type,
        priority: formData.priority,
        recipientType: formData.recipientType,
        recipientId:
          formData.recipientType === 'PARENT' &&
          selectedStudent?.parents?.[0]?.parent?.user?.id
            ? selectedStudent.parents[0].parent.user.id
            : undefined,
      };

      await onSubmit(cleanData, attachments);

      // Reset form
      setFormData({
        title: '',
        description: '',
        type: 'ADMINISTRATIVE',
        priority: 'MEDIUM',
        recipientType: 'ADMINISTRATION',
        recipientId: '',
        studentId: '',
      });
      setAttachments([]);
      setSelectedStudent(null);
      setErrors({});
      onClose();
    } catch (error) {
      console.error('Error creating complaint:', error);
      // Error handling is done in the parent component
    } finally {
      setIsSubmitting(false);
    }
  };

  const handleFileChange = (e: React.ChangeEvent<HTMLInputElement>) => {
    const files = Array.from(e.target.files || []);
    const validFiles = files.filter((file: File) => {
      const validation = complaintService.validateFile(file);
      if (!validation.isValid) {
        toast.error(`File "${file.name}": ${validation.error}`);
        return false;
      }
      return true;
    });

    if (attachments.length + validFiles.length > 5) {
      toast.error('Maximum 5 files allowed');
      return;
    }

    setAttachments(prev => [...prev, ...validFiles]);
  };

  const removeAttachment = (index: number) => {
    setAttachments(prev => prev.filter((_, i) => i !== index));
  };

  const handleClose = () => {
    if (!isSubmitting) {
      setFormData({
        title: '',
        description: '',
        type: 'ADMINISTRATIVE',
        priority: 'MEDIUM',
        recipientType: 'ADMINISTRATION',
        recipientId: '',
        studentId: '',
      });
      setAttachments([]);
      setSelectedStudent(null);
      setErrors({});
      onClose();
    }
  };

  return open ? (
    <div className='fixed inset-0 z-50 flex items-center justify-center bg-black/50 overflow-y-auto py-8'>
      <div className='bg-white rounded-xl max-w-2xl w-full mx-4 max-h-[90vh] overflow-auto shadow-xl'>
        {/* Header */}
        <div className='bg-gradient-to-r from-orange-50 to-red-100 p-6 border-b border-orange-200'>
          <div className='flex justify-between items-start'>
            <div>
              <h2 className='text-xl font-bold text-gray-800'>
                Create New Complaint
              </h2>
              <p className='text-sm text-gray-600 mt-1'>
                Report administrative issues or parent/student concerns
              </p>
              <p className='text-xs text-orange-700 mt-2 bg-orange-200 px-2 py-1 rounded'>
                <strong>Note:</strong> When complaining to parents, you can only
                select students from your class where you are the class teacher.
                This ensures proper communication channels and accountability.
              </p>
            </div>
            <button
              onClick={handleClose}
              className='text-gray-400 hover:text-gray-600 bg-white rounded-full p-1 shadow-sm hover:shadow-md'
            >
              <XCircle size={20} />
            </button>
          </div>
        </div>

        {/* Content */}
        <div className='p-6'>
          <form onSubmit={handleSubmit} className='space-y-6'>
            {/* Title */}
            <div>
              <label className='block mb-2 font-medium'>
                Complaint Title <span className='text-red-500'>*</span>
              </label>
              <input
                type='text'
                className={`w-full border rounded-lg p-3 focus:outline-none focus:ring-2 ${
                  errors.title
                    ? 'border-red-500 focus:ring-red-500'
                    : 'border-gray-300 focus:ring-blue-500'
                }`}
                value={formData.title}
                onChange={e =>
                  setFormData(prev => ({ ...prev, title: e.target.value }))
                }
                placeholder='Enter complaint title...'
                disabled={isSubmitting}
              />
              {errors.title && (
                <p className='text-red-500 text-sm mt-1'>{errors.title}</p>
              )}
            </div>

            {/* Description */}
            <div>
              <label className='block mb-2 font-medium'>
                Description <span className='text-red-500'>*</span>
              </label>
              <textarea
                className={`w-full border rounded-lg p-3 focus:outline-none focus:ring-2 ${
                  errors.description
                    ? 'border-red-500 focus:ring-red-500'
                    : 'border-gray-300 focus:ring-blue-500'
                }`}
                rows={4}
                value={formData.description}
                onChange={e =>
                  setFormData(prev => ({
                    ...prev,
                    description: e.target.value,
                  }))
                }
                placeholder='Describe the issue in detail...'
                disabled={isSubmitting}
              />
              {errors.description && (
                <p className='text-red-500 text-sm mt-1'>
                  {errors.description}
                </p>
              )}
            </div>

            {/* Complaint Type */}
            <div>
              <label className='block mb-2 font-medium'>Complaint Type</label>
              <select
                className='w-full border border-gray-300 rounded-lg p-3 focus:outline-none focus:ring-2 focus:ring-blue-500'
                value={formData.type}
                onChange={e =>
                  setFormData(prev => ({ ...prev, type: e.target.value }))
                }
                disabled={isSubmitting}
              >
                {complaintTypes.map(type => (
                  <option key={type.value} value={type.value}>
                    {type.label}
                  </option>
                ))}
              </select>
            </div>

            {/* Priority */}
            <div>
              <label className='block mb-2 font-medium'>Priority</label>
              <select
                className='w-full border border-gray-300 rounded-lg p-3 focus:outline-none focus:ring-2 focus:ring-blue-500'
                value={formData.priority}
                onChange={e =>
                  setFormData(prev => ({ ...prev, priority: e.target.value }))
                }
                disabled={isSubmitting}
              >
                {priorities.map(priority => (
                  <option key={priority.value} value={priority.value}>
                    {priority.label}
                  </option>
                ))}
              </select>
            </div>

            {/* Recipient Type */}
            <div>
              <label className='block mb-2 font-medium'>Recipient</label>
              <select
                className='w-full border border-gray-300 rounded-lg p-3 focus:outline-none focus:ring-2 focus:ring-blue-500'
                value={formData.recipientType}
                onChange={e => {
                  const newRecipientType = e.target.value;
                  // If trying to select parent but no students available, switch to administration
                  if (newRecipientType === 'PARENT' && students.length === 0) {
                    toast.error(
                      'Cannot select parent recipient - no students available in your class',
                    );
                    return;
                  }
                  setFormData(prev => ({
                    ...prev,
                    recipientType: newRecipientType,
                  }));
                }}
                disabled={isSubmitting}
              >
                {recipientTypes.map(recipient => (
                  <option
                    key={recipient.value}
                    value={recipient.value}
                    disabled={
                      recipient.value === 'PARENT' && students.length === 0
                    }
                  >
                    {recipient.value === 'PARENT' && students.length === 0
                      ? `${recipient.label} (No students available)`
                      : recipient.label}
                  </option>
                ))}
              </select>
              {formData.recipientType === 'PARENT' && (
                <p className='text-xs text-blue-600 mt-1'>
                  <strong>Note:</strong> You can only complain to parents of
                  students in your class where you are the class teacher. This
                  restriction ensures proper communication channels and
                  accountability.
                </p>
              )}
            </div>

            {/* Parent Selection - Only show when parent is selected */}
            {formData.recipientType === 'PARENT' && (
              <div>
                <div className='mb-2'>
                  <label className='block font-medium'>
                    Select Student <span className='text-red-500'>*</span>
                  </label>
                  <p className='text-xs text-gray-600 mt-1'>
                    You can only complain to parents of students in your class
                    where you are the class teacher. This ensures proper
                    communication channels and accountability.
                  </p>
                </div>
                <select
                  className={`w-full border rounded-lg p-3 focus:outline-none focus:ring-2 ${
                    errors.studentId
                      ? 'border-red-500 focus:ring-red-500'
                      : 'border-gray-300 focus:ring-blue-500'
                  }`}
                  value={formData.studentId}
                  onChange={e => {
                    const studentId = e.target.value;
                    setFormData(prev => ({ ...prev, studentId }));
                    // Find the selected student to get parent info
                    const student = students.find(s => s.id === studentId);
                    setSelectedStudent(student);
                  }}
                  disabled={isSubmitting || loadingStudents}
                >
                  <option value=''>Select a student...</option>
                  {loadingStudents ? (
                    <option value='' disabled>
                      Loading students...
                    </option>
                  ) : students.length === 0 ? (
                    <option value='' disabled>
                      No students found in your class where you are the class
                      teacher
                    </option>
                  ) : (
                    students.map(student => (
                      <option key={student.id} value={student.id}>
                        {student.user.fullName} - {student.className} (Roll:{' '}
                        {student.rollNumber})
                      </option>
                    ))
                  )}
                </select>
                {errors.studentId && (
                  <p className='text-red-500 text-sm mt-1'>
                    {errors.studentId}
                  </p>
                )}
                {students.length === 0 && !loadingStudents && (
                  <p className='text-sm text-orange-600 mt-2'>
                    <strong>Note:</strong> You don't have any students assigned
                    to your class where you are the class teacher. You can only
                    create complaints to administration or contact an
                    administrator to assign you as a class teacher.
                  </p>
                )}
                {selectedStudent && (
                  <div className='text-sm text-gray-600 mt-1'>
                    <p>
                      <strong>Student:</strong> {selectedStudent.user.fullName}
                    </p>
                    <p>
                      <strong>Class:</strong> {selectedStudent.className}
                    </p>
                    <p>
                      <strong>Roll Number:</strong> {selectedStudent.rollNumber}
                    </p>
                    {selectedStudent.parents &&
                    selectedStudent.parents.length > 0 ? (
                      <div className='mt-2'>
                        <p>
                          <strong>Parents:</strong>
                        </p>
                        {selectedStudent.parents.map(
                          (parentLink: any, index: number) => (
                            <div key={index} className='ml-2 text-xs'>
                              • {parentLink.parent.user.fullName} (
                              {parentLink.parent.user.email})
                            </div>
                          ),
                        )}
                      </div>
                    ) : (
                      <p className='text-orange-600'>
                        No parents linked to this student
                      </p>
                    )}
                  </div>
                )}
              </div>
            )}

            {/* File Attachments */}
            <div>
              <label className='block mb-2 font-medium'>
                Attachments (Optional)
              </label>
              <div className='space-y-3'>
                {/* File Upload */}
                <div className='border-2 border-dashed border-gray-300 rounded-lg p-4 text-center hover:border-orange-400'>
                  <input
                    type='file'
                    multiple
                    onChange={handleFileChange}
                    className='hidden'
                    id='file-upload'
                    accept='.pdf,.doc,.docx,.jpg,.jpeg,.png,.txt'
                  />
                  <label htmlFor='file-upload' className='cursor-pointer'>
                    <div className='flex flex-col items-center'>
                      <Upload className='h-8 w-8 text-gray-400 mb-2' />
                      <p className='text-sm text-gray-600'>
                        <span className='text-blue-600 font-medium'>
                          Click to upload files
                        </span>{' '}
                        (Max 5 files, 10MB each)
                      </p>
                      <p className='text-xs text-gray-500 mt-1'>
                        Supported: Images, PDF, DOC, DOCX
                      </p>
                    </div>
                  </label>
                </div>

                {/* File List */}
                {attachments.length > 0 && (
                  <div className='space-y-2'>
                    <p className='text-sm font-medium text-gray-700'>
                      Selected Files:
                    </p>
                    {attachments.map((file, index) => (
                      <div
                        key={index}
                        className='flex items-center justify-between bg-gray-50 p-3 rounded-lg'
                      >
                        <div className='flex items-center gap-2'>
                          <FileText className='h-4 w-4 text-gray-500' />
                          <span className='text-sm text-gray-700'>
                            {file.name}
                          </span>
                          <span className='text-xs text-gray-500'>
                            ({(file.size / 1024 / 1024).toFixed(2)} MB)
                          </span>
                        </div>
                        <button
                          type='button'
                          onClick={() => removeAttachment(index)}
                          className='text-red-500 hover:text-red-700 p-1'
                        >
                          <XCircle className='h-4 w-4' />
                        </button>
                      </div>
                    ))}
                  </div>
                )}
              </div>
            </div>

            {/* Submit buttons */}
            <div className='flex justify-end gap-3 pt-4'>
              <Button
                type='button'
                onClick={handleClose}
                className='bg-gray-200 text-gray-700 px-6 py-2 rounded-lg hover:bg-gray-300'
                disabled={isSubmitting}
              >
                Cancel
              </Button>
              <Button
                type='submit'
                className='bg-orange-600 text-white px-6 py-2 rounded-lg hover:bg-orange-700'
                disabled={
                  isSubmitting ||
                  !formData.title.trim() ||
                  !formData.description.trim()
                }
              >
                {isSubmitting ? 'Creating...' : 'Create Complaint'}
              </Button>
            </div>
          </form>
        </div>
      </div>
    </div>
  ) : null;
};

// Teacher Complaint Detail Modal
interface TeacherComplaintDetailModalProps {
  open: boolean;
  onClose: () => void;
  complaint: Complaint | null;
  onStatusUpdate: (complaintId: string, status: string) => Promise<void>;
  onResponseSubmit: (complaintId: string, content: string) => Promise<void>;
  currentUserId?: string; // Add current user ID to check ownership
}

const TeacherComplaintDetailModal: React.FC<
  TeacherComplaintDetailModalProps
> = ({
  open,
  onClose,
  complaint,
  onStatusUpdate,
  onResponseSubmit,
  currentUserId,
}) => {
  const [responses, setResponses] = useState<ComplaintResponse[]>([]);
  const [loading, setLoading] = useState(false);
  const [responseModalOpen, setResponseModalOpen] = useState(false);

  useEffect(() => {
    if (open && complaint) {
      loadResponses();
    }
  }, [open, complaint]);

  const loadResponses = async () => {
    if (!complaint) return;

    setLoading(true);
    try {
      // First, try to use responses that are already included in the complaint data
      if (complaint.responses && complaint.responses.length > 0) {
        console.log(
          'Using responses from complaint data:',
          complaint.responses,
        );
        setResponses(complaint.responses);
        setLoading(false);
        return;
      }

      // If no responses in complaint data, fetch them separately
      console.log('Fetching responses separately for complaint:', complaint.id);
      const response = await complaintService.getResponses(complaint.id);
      if (response.success && response.data) {
        console.log('Fetched responses:', response.data);
        // The backend returns { message: 'Responses retrieved', responses: ComplaintResponse[] }
        // So we need to access response.data.responses, not response.data directly
        const responsesData = (response.data as any).responses || response.data;
        setResponses(responsesData);
      }
    } catch (error) {
      console.error('Error loading responses:', error);
      toast.error('Failed to load responses');
    } finally {
      setLoading(false);
    }
  };

  const handleStatusUpdate = async (status: string) => {
    if (!complaint) return;

    try {
      await onStatusUpdate(complaint.id, status);
      // Update the local complaint status to reflect the change immediately
      complaint.status = status as any;
      toast.success(`Complaint status updated to ${status.toLowerCase()}`);
    } catch (error) {
      console.error('Error updating status:', error);
      toast.error('Failed to update status');
    }
  };

  const handleResponseSubmit = async (complaintId: string, content: string) => {
    try {
      await onResponseSubmit(complaintId, content);
      await loadResponses(); // Refresh responses
      toast.success('Response submitted successfully');
    } catch (error) {
      console.error('Error submitting response:', error);
      throw error;
    }
  };

  // Helper functions for styling
  const getStatusColor = (status: string) => {
    switch (status) {
      case 'OPEN':
        return 'bg-yellow-100 text-yellow-800';
      case 'IN_PROGRESS':
        return 'bg-blue-100 text-blue-800';
      case 'RESOLVED':
        return 'bg-green-100 text-green-800';
      case 'CLOSED':
        return 'bg-purple-100 text-purple-800';
      case 'CANCELLED':
        return 'bg-red-100 text-red-800';
      default:
        return 'bg-indigo-100 text-indigo-700';
    }
  };

  const getPriorityColor = (priority: string) => {
    switch (priority) {
      case 'URGENT':
        return 'bg-red-100 text-red-800';
      case 'HIGH':
        return 'bg-orange-100 text-orange-800';
      case 'MEDIUM':
        return 'bg-yellow-100 text-yellow-800';
      case 'LOW':
        return 'bg-green-100 text-green-800';
      default:
        return 'bg-teal-100 text-teal-700';
    }
  };

  const formatStatusDisplay = (status: string) => {
    switch (status) {
      case 'IN_PROGRESS':
        return 'IN PROGRESS';
      default:
        return status;
    }
  };

  const formatPriorityDisplay = (priority: string) => {
    return priority?.toLowerCase() || 'unknown';
  };

  // Don't render if complaint is null or undefined
  if (!complaint) return null;

  return open ? (
    <div className='fixed inset-0 z-50 flex items-center justify-center bg-black/50 p-4'>
      <div className='bg-white rounded-xl max-w-3xl w-full max-h-[75vh] overflow-hidden shadow-2xl flex flex-col'>
        {/* Header */}
        <div className='bg-gradient-to-r from-purple-50 to-indigo-100 p-6 border-b border-purple-200'>
          <div className='flex justify-between items-start'>
            <div>
              <div className='mb-2 flex items-center gap-2'>
                <span
                  className={`inline-block px-3 py-1 rounded-full text-xs font-medium ${getPriorityColor(complaint.priority)}`}
                >
                  {formatPriorityDisplay(complaint.priority)}
                </span>

                <span className='inline-block px-3 py-1 rounded-full text-xs font-medium bg-blue-100 text-blue-700'>
                  {complaint.type?.toLowerCase() || 'unknown'}
                </span>
                <span
                  className={`inline-block px-3 py-1 rounded-full text-xs font-medium ${getStatusColor(complaint.status)}`}
                >
                  {formatStatusDisplay(complaint.status)}
                </span>
                <span
                  className={`inline-block px-3 py-1 rounded-full text-xs font-medium ${
                    complaint.recipientType === 'ADMINISTRATION'
                      ? 'bg-green-100 text-green-700'
                      : complaint.recipientType === 'PARENT'
                        ? 'bg-orange-100 text-orange-700'
                        : complaint.recipientType === 'CLASS_TEACHER'
                          ? 'bg-purple-100 text-purple-700'
                          : 'bg-gray-100 text-gray-700'
                  }`}
                >
                  {complaint.recipientType === 'ADMINISTRATION'
                    ? 'To: Admin'
                    : complaint.recipientType === 'PARENT'
                      ? 'To: Parent'
                      : complaint.recipientType === 'CLASS_TEACHER'
                        ? 'To: Teacher'
                        : 'To: Unknown'}
                </span>
              </div>

              <h2 className='text-xl font-bold text-gray-800'>
                {complaint.title || 'Untitled Complaint'}
              </h2>
              <div className='mt-2 text-sm text-gray-600 flex items-center gap-2'>
                <span className='font-medium'>From:</span>
                <span>{complaint.complainant?.fullName || 'Unknown'}</span>
                <span className='inline-block w-1 h-1 rounded-full bg-gray-400'></span>
                <span className='font-medium'>To:</span>
                <span>
                  {complaint.recipientType === 'ADMINISTRATION'
                    ? 'Administration'
                    : complaint.recipientType === 'PARENT'
                      ? 'Parent'
                      : complaint.recipientType === 'CLASS_TEACHER'
                        ? 'Class Teacher'
                        : 'Unknown'}
                  {complaint.assignedTo && (
                    <span className='ml-1 text-gray-500'>
                      ({complaint.assignedTo.fullName})
                    </span>
                  )}
                </span>
              </div>

              <div className='mt-2 text-sm text-gray-600 flex items-center gap-2'>
                <span>By {complaint.complainant?.fullName || 'Unknown'}</span>
                <span className='inline-block w-1 h-1 rounded-full bg-gray-400'></span>
                <span>
                  {complaint.createdAt
                    ? new Date(complaint.createdAt).toLocaleDateString()
                    : 'Unknown date'}
                </span>
              </div>

              <div className='mt-2 text-sm text-gray-600 flex items-center gap-2'>
                <span className='flex items-center gap-1'>
                  <Send className='h-3 w-3' />
                  To:{' '}
                  {complaint.recipientType === 'ADMINISTRATION'
                    ? 'Administration/Office'
                    : complaint.recipientType === 'PARENT'
                      ? 'Parent'
                      : complaint.recipientType === 'CLASS_TEACHER'
                        ? 'Class Teacher'
                        : 'Unknown'}
                </span>
                {complaint.recipient && (
                  <>
                    <span className='inline-block w-1 h-1 rounded-full bg-gray-400'></span>
                    <span>{complaint.recipient.fullName}</span>
                  </>
                )}
              </div>
            </div>

            <button
              onClick={onClose}
              className='text-gray-400 hover:text-gray-600 bg-white rounded-full p-1 shadow-sm hover:shadow-md'
            >
              <XCircle size={20} />
            </button>
          </div>
        </div>

        {/* Content */}
        <div className='p-4 space-y-4 overflow-y-auto flex-1'>
          {/* Complaint Details */}
          <div className='space-y-4'>
            <div>
              <h3 className='text-base font-semibold text-gray-800 mb-2 flex items-center'>
                <FileText className='mr-2' size={18} />
                Complaint Details
              </h3>
              <div className='bg-gray-50 p-3 rounded-lg'>
                <p className='text-gray-700 whitespace-pre-wrap text-sm'>
                  {complaint.description}
                </p>
              </div>
            </div>

            <div>
              <h3 className='text-base font-semibold text-gray-800 mb-2 flex items-center'>
                <User className='mr-2' size={18} />
                Complainant Information
              </h3>
              <div className='bg-gray-50 p-3 rounded-lg space-y-2'>
                <div className='flex justify-between text-sm'>
                  <span className='text-gray-600'>Name:</span>
                  <span className='font-medium'>
                    {complaint.complainant?.fullName || 'Unknown'}
                  </span>
                </div>
                <div className='flex justify-between text-sm'>
                  <span className='text-gray-600'>Email:</span>
                  <span className='font-medium'>
                    {complaint.complainant?.email || 'N/A'}
                  </span>
                </div>
                <div className='flex justify-between text-sm'>
                  <span className='text-gray-600'>Type:</span>
                  <span className='font-medium'>
                    {complaint.complainantType || 'Unknown'}
                  </span>
                </div>
              </div>
            </div>

            {/* Recipient Information */}
            <div>
              <h3 className='text-base font-semibold text-gray-800 mb-2 flex items-center'>
                <Send className='mr-2' size={18} />
                Recipient Information
              </h3>
              <div className='bg-gray-50 p-3 rounded-lg space-y-2'>
                <div className='flex justify-between text-sm'>
                  <span className='text-gray-600'>Recipient Type:</span>
                  <span className='font-medium'>
                    {complaint.recipientType === 'ADMINISTRATION' &&
                      'Administration/Office'}
                    {complaint.recipientType === 'PARENT' && 'Parent'}
                    {complaint.recipientType === 'CLASS_TEACHER' &&
                      'Class Teacher'}
                    {complaint.recipientType || 'Unknown'}
                  </span>
                </div>
                {complaint.recipient && (
                  <>
                    <div className='flex justify-between text-sm'>
                      <span className='text-gray-600'>Recipient Name:</span>
                      <span className='font-medium'>
                        {complaint.recipient.fullName || 'N/A'}
                      </span>
                    </div>
                    <div className='flex justify-between text-sm'>
                      <span className='text-gray-600'>Recipient Email:</span>
                      <span className='font-medium'>
                        {complaint.recipient.email || 'N/A'}
                      </span>
                    </div>
                  </>
                )}
                {!complaint.recipient &&
                  complaint.recipientType === 'ADMINISTRATION' && (
                    <div className='text-sm text-blue-600 bg-blue-50 p-2 rounded'>
                      <strong>Note:</strong> This complaint is addressed to the
                      school administration/office
                    </div>
                  )}
                {!complaint.recipient &&
                  complaint.recipientType === 'PARENT' && (
                    <div className='text-sm text-orange-600 bg-orange-50 p-2 rounded'>
                      <strong>Note:</strong> This complaint is addressed to a
                      parent (recipient details may be private)
                    </div>
                  )}
                {!complaint.recipient &&
                  complaint.recipientType === 'CLASS_TEACHER' && (
                    <div className='text-sm text-purple-600 bg-purple-50 p-2 rounded'>
                      <strong>Note:</strong> This complaint is addressed to a
                      class teacher
                    </div>
                  )}
              </div>
            </div>

            <div>
              <h3 className='text-base font-semibold text-gray-800 mb-2 flex items-center'>
                <Calendar className='mr-2' size={18} />
                Timeline
              </h3>
              <div className='bg-gray-50 p-3 rounded-lg space-y-2'>
                <div className='flex justify-between text-sm'>
                  <span className='text-gray-600'>Created:</span>
                  <span className='font-medium'>
                    {complaint.createdAt
                      ? new Date(complaint.createdAt).toLocaleString('en-US', {
                          year: 'numeric',
                          month: 'short',
                          day: 'numeric',
                          hour: 'numeric',
                          minute: '2-digit',
                          hour12: true,
                        })
                      : 'Unknown'}
                  </span>
                </div>
                {complaint.assignedAt && (
                  <div className='flex justify-between text-sm'>
                    <span className='text-gray-600'>Assigned:</span>
                    <span className='font-medium'>
                      {new Date(complaint.assignedAt).toLocaleString('en-US', {
                        year: 'numeric',
                        month: 'short',
                        day: 'numeric',
                        hour: 'numeric',
                        minute: '2-digit',
                        hour12: true,
                      })}
                    </span>
                  </div>
                )}
                {complaint.resolvedAt && (
                  <div className='flex justify-between text-sm'>
                    <span className='text-gray-600'>Resolved:</span>
                    <span className='font-medium'>
                      {new Date(complaint.resolvedAt).toLocaleString('en-US', {
                        year: 'numeric',
                        month: 'short',
                        day: 'numeric',
                        hour: 'numeric',
                        minute: '2-digit',
                        hour12: true,
                      })}
                    </span>
                  </div>
                )}
                {complaint.updatedAt && (
                  <div className='flex justify-between text-sm'>
                    <span className='text-gray-600'>Last Updated:</span>
                    <span className='font-medium'>
                      {new Date(complaint.updatedAt).toLocaleString('en-US', {
                        year: 'numeric',
                        month: 'short',
                        day: 'numeric',
                        hour: 'numeric',
                        minute: '2-digit',
                        hour12: true,
                      })}
                    </span>
                  </div>
                )}
              </div>
            </div>

            {complaint.assignedTo && (
              <div>
                <h3 className='text-lg font-semibold text-gray-800 mb-3 flex items-center'>
                  <UserPlus className='mr-2' size={20} />
                  Assigned To
                </h3>
                <div className='bg-gray-50 p-4 rounded-lg'>
                  <div className='flex items-center gap-2'>
                    <User className='text-gray-500' size={16} />
                    <span className='font-medium'>
                      {complaint.assignedTo.fullName}
                    </span>
                  </div>
                </div>
              </div>
            )}

            {complaint.resolution && (
              <div>
                <h3 className='text-lg font-semibold text-gray-800 mb-3 flex items-center'>
                  <CheckCircle className='mr-2' size={20} />
                  Resolution
                </h3>
                <div className='bg-gray-50 p-4 rounded-lg'>
                  <p className='text-gray-700 whitespace-pre-wrap'>
                    {complaint.resolution}
                  </p>
                </div>
              </div>
            )}
          </div>

          {/* Attachments */}
          {complaint.attachments && complaint.attachments.length > 0 && (
            <div className='bg-gray-50 p-4 rounded-lg'>
              <h3 className='text-lg font-semibold text-gray-800 mb-3 flex items-center'>
                <FileText className='mr-2' size={20} />
                Attachments ({complaint.attachments.length})
              </h3>

              <ul className='space-y-2'>
                {complaint.attachments.map(attachment => (
                  <li
                    key={attachment.id}
                    className='flex items-center justify-between p-2 rounded-lg border border-gray-200 bg-white hover:bg-blue-50'
                  >
                    <div className='flex items-center gap-2'>
                      <FileText className='w-5 h-5 text-blue-500' />
                      <span className='text-sm text-gray-700'>
                        {attachment.originalName}
                      </span>
                    </div>

                    <div className='flex items-center gap-3'>
                      <span className='bg-gray-100 text-gray-700 px-2 py-1 rounded text-xs font-medium flex items-center gap-1'>
                        <FileText className='w-4 h-4' />
                        {attachment.mimeType?.split('/')[1]?.toUpperCase() ||
                          'FILE'}
                      </span>
                      <a
                        href={attachment.url}
                        target='_blank'
                        rel='noreferrer'
                        className='bg-blue-600 text-white px-3 py-1 rounded text-xs font-medium hover:bg-blue-700 flex items-center gap-1'
                      >
                        <Eye className='w-3 h-3' />
                        View
                      </a>
                    </div>
                  </li>
                ))}
              </ul>
            </div>
          )}

          {/* Responses Section */}
          <div>
            <h3 className='text-lg font-semibold text-gray-800 mb-3 flex items-center'>
              <MessageSquare className='mr-2' size={20} />
              Responses ({responses.length})
            </h3>
            <div className='bg-gray-50 p-4 rounded-lg'>
              {loading ? (
                <div className='text-center py-4'>
                  <div className='inline-block rounded-full h-6 w-6 border-b-2 border-gray-900'></div>
                  <p className='mt-2 text-gray-600'>Loading responses...</p>
                </div>
              ) : responses.length > 0 ? (
                <div className='space-y-4'>
                  {responses.map((response, index) => (
                    <div
                      key={index}
                      className='bg-white p-4 rounded-lg border border-gray-200'
                    >
                      <div className='flex justify-between items-start mb-2'>
                        <div className='flex items-center gap-2'>
                          <User className='text-gray-500' size={16} />
                          <span className='font-medium'>
                            {response.responder?.fullName || 'Unknown'}
                          </span>
                        </div>
                        <span className='text-sm text-gray-500'>
                          {response.createdAt
                            ? new Date(response.createdAt).toLocaleString(
                                'en-US',
                                {
                                  year: 'numeric',
                                  month: 'short',
                                  day: 'numeric',
                                  hour: 'numeric',
                                  minute: '2-digit',
                                  hour12: true,
                                },
                              )
                            : 'Unknown date'}
                        </span>
                      </div>
                      <p className='text-gray-700'>{response.content}</p>
                    </div>
                  ))}
                </div>
              ) : (
                <p className='text-gray-500 text-center py-4'>
                  No responses yet
                </p>
              )}

              {/* Add Response Button */}
              <div className='mt-6 pt-4 border-t border-gray-200'>
                <div className='flex justify-between items-center'>
                  <h4 className='text-base font-medium text-gray-800 flex items-center'>
                    <MessageSquare className='mr-2' size={18} />
                    Responses
                  </h4>
                  <Button
                    onClick={() => setResponseModalOpen(true)}
                    className='bg-purple-600 hover:bg-purple-700 text-white px-4 py-2 rounded-lg flex items-center gap-2'
                  >
                    <MessageSquare size={16} />
                    Add Response
                  </Button>
                </div>
              </div>
            </div>
          </div>
        </div>

        {/* Footer with Actions */}
        <div className='border-t border-gray-200 p-6 bg-gray-50 flex-shrink-0'>
          <div className='flex flex-wrap gap-3 justify-between items-center'>
            <div className='flex flex-wrap gap-3'>
              {/* Check if teacher is the complainant */}
              {complaint.complainantId === currentUserId ? (
                // Teacher is the complainant - only allow cancellation
                <div className='flex items-center gap-2'>
                  <Button
                    onClick={() => handleStatusUpdate('CANCELLED')}
                    className='bg-red-600 hover:bg-red-700 text-white px-3 py-1.5 rounded-lg flex items-center gap-2 min-w-[120px] justify-center text-sm'
                    disabled={complaint.status === 'CANCELLED'}
                  >
                    <XCircle size={16} />
                    Cancel Complaint
                  </Button>
                  <div className='text-xs text-gray-500 bg-gray-100 px-2 py-1 rounded'>
                    You created this complaint - only cancellation allowed
                  </div>
                </div>
              ) : (
                // Teacher didn't create the complaint - allow status changes
                <>
                  <Button
                    onClick={() => handleStatusUpdate('IN_PROGRESS')}
                    className='bg-blue-600 hover:bg-blue-700 text-white px-3 py-1.5 rounded-lg flex items-center gap-2 min-w-[120px] justify-center text-sm'
                    disabled={complaint.status === 'IN_PROGRESS'}
                  >
                    <Clock size={16} />
                    In Progress
                  </Button>

                  <Button
                    onClick={() => handleStatusUpdate('RESOLVED')}
                    className='bg-green-600 hover:bg-green-700 text-white px-3 py-1.5 rounded-lg flex items-center gap-2 min-w-[120px] justify-center text-sm'
                    disabled={complaint.status === 'RESOLVED'}
                  >
                    <CheckCircle size={16} />
                    Mark as Resolved
                  </Button>

                  <Button
                    onClick={() => handleStatusUpdate('CANCELLED')}
                    className='bg-red-600 hover:bg-red-700 text-white px-3 py-1.5 rounded-lg flex items-center gap-2 min-w-[120px] justify-center text-sm'
                    disabled={complaint.status === 'CANCELLED'}
                  >
                    <XCircle size={16} />
                    Cancel
                  </Button>
                </>
              )}
            </div>

            <Button
              onClick={onClose}
              className='bg-gray-600 hover:bg-gray-700 text-white px-4 py-2 rounded-lg'
            >
              Close
            </Button>
          </div>
        </div>
      </div>

      {/* Response Modal */}
      <ComplaintResponseModal
        open={responseModalOpen}
        onClose={() => setResponseModalOpen(false)}
        complaint={complaint}
        onSubmit={handleResponseSubmit}
      />
    </div>
  ) : null;
};

export const ComplaintsAndLeavePage = () => {
  const [activeTab, setActiveTab] = useState(0);
  const [complaints, setComplaints] = useState<Complaint[]>([]);
  const [leaveRequests, setLeaveRequests] = useState(mockLeaveRequests);
  const [loading, setLoading] = useState(true);
  const [selectedComplaint, setSelectedComplaint] = useState<Complaint | null>(
    null,
  );
  const [complaintDetailModalOpen, setComplaintDetailModalOpen] =
    useState(false);
  const [createComplaintModalOpen, setCreateComplaintModalOpen] =
    useState(false);

  const { user } = useAuth();
  const router = useRouter();

  // Load complaints on component mount
  useEffect(() => {
    loadComplaints();
  }, []);

  const loadComplaints = async () => {
    try {
      setLoading(true);
      const response = await complaintService.getAllComplaints({
        limit: 50,
        page: 1,
      });

      if (response.success && response.data) {
        setComplaints(response.data.complaints);
      }
    } catch (error) {
      console.error('Error loading complaints:', error);
      toast.error('Failed to load complaints');
    } finally {
      setLoading(false);
    }
  };

  const handleViewComplaint = async (complaint: Complaint) => {
    try {
      console.log('Opening complaint with ID:', complaint.id);
      console.log('Complaint data:', complaint);
      console.log('Complaint ID type:', typeof complaint.id);
      console.log('Complaint ID length:', complaint.id?.length);

      // Validate complaint ID
      if (
        !complaint.id ||
        complaint.id === 'undefined' ||
        complaint.id === 'null'
      ) {
        console.error('Invalid complaint ID:', complaint.id);
        toast.error('Invalid complaint ID');
        return;
      }

      // Use the complaint data from the list directly
      // This avoids the complex permission issues with getComplaintById
      console.log('Using complaint data from list:', complaint);

      // Try to fetch responses separately if needed
      let complaintWithResponses = { ...complaint };
      try {
        const response = await complaintService.getResponses(complaint.id);
        if (response.success && response.data) {
          console.log('Successfully fetched responses:', response.data);
          // The backend returns { message: 'Responses retrieved', responses: ComplaintResponse[] }
          // So we need to access response.data.responses, not response.data directly
          const responsesData =
            (response.data as any).responses || response.data;
          // Update the complaint with responses
          complaintWithResponses = { ...complaint, responses: responsesData };
        }
      } catch (responseError) {
        console.error('Error fetching responses:', responseError);
        // Don't show error for responses, just log it
      }

      setSelectedComplaint(complaintWithResponses);
      setComplaintDetailModalOpen(true);
    } catch (error) {
      console.error('Error in handleViewComplaint:', error);
      console.error('Error details:', {
        message: error instanceof Error ? error.message : 'Unknown error',
        stack: error instanceof Error ? error.stack : undefined,
        error: error,
      });

      toast.error('Failed to open complaint details');
    }
  };

  const handleStatusUpdate = async (complaintId: string, status: string) => {
    try {
      await complaintService.updateComplaint(complaintId, {
        status: status as any,
      });
      await loadComplaints(); // Refresh complaints list

      // Update the selected complaint if it's the one being updated
      if (selectedComplaint && selectedComplaint.id === complaintId) {
        setSelectedComplaint(prev =>
          prev ? { ...prev, status: status as any } : null,
        );
      }
    } catch (error) {
      console.error('Error updating complaint status:', error);
      throw error;
    }
  };

  const handleResponseSubmit = async (complaintId: string, content: string) => {
    try {
      await complaintService.createResponse(complaintId, {
        content,
      });
    } catch (error) {
      console.error('Error submitting response:', error);
      throw error;
    }
  };

  const handleCreateComplaint = async (
    complaintData: any,
    attachments: File[] = [],
  ) => {
    try {
      // First, create the complaint
      const response = await complaintService.createComplaint(complaintData);

      console.log('Complaint creation response:', response);

      if (response.success && response.data) {
        // The backend returns { message: 'Complaint created', complaint }
        // So the complaint ID is in response.data.complaint.id
        const complaintId =
          (response.data as any).complaint?.id || (response.data as any).id;
        console.log('Complaint ID:', complaintId);

        if (!complaintId) {
          console.error('No complaint ID received from backend');
          throw new Error('Failed to get complaint ID from response');
        }

        // Then, upload attachments if any
        if (attachments.length > 0) {
          try {
            console.log('Uploading attachments for complaint ID:', complaintId);
            await complaintService.uploadAttachments(complaintId, attachments);
            toast.success(
              `Complaint submitted successfully with ${attachments.length} attachment(s)`,
            );
          } catch (attachmentError) {
            console.error('Error uploading attachments:', attachmentError);
            toast.error('Complaint created but failed to upload attachments');
          }
        } else {
          toast.success('Complaint submitted successfully');
        }

        // Refresh complaints list
        await loadComplaints();
      } else {
        console.error('Complaint creation failed:', response);
        throw new Error('Failed to create complaint');
      }
    } catch (error) {
      console.error('Error creating complaint:', error);
      throw error; // Re-throw to be handled by the modal
    }
  };

  // Teacher action handler for leave requests (unchanged)
  const handleTeacherAction = (id: string, newStatus: string) => {
    setLeaveRequests(prev =>
      prev.map(l => (l.id === id ? { ...l, status: newStatus } : l)),
    );
  };

  // Tab content with approved/unapproved sections for complaints
  interface TeacherCardListProps {
    title: string;
    items: Complaint[];
  }

  const TeacherCardList = ({ title, items }: TeacherCardListProps) => (
    <div className='mb-8'>
      <div className='flex items-center justify-between mb-4'>
        <h4 className='text-xl font-semibold text-slate-800'>{title}</h4>
        <span className='text-sm text-slate-500'>{items.length} items</span>
      </div>
      <div className='space-y-4'>
        {items.length === 0 ? (
          <div className='text-center py-8 bg-gray-50 rounded-lg border border-dashed border-gray-200'>
            <div className='w-12 h-12 bg-gray-100 rounded-full flex items-center justify-center mx-auto mb-3'>
              <FileText className='h-6 w-6 text-gray-400' />
            </div>
            <p className='text-gray-600 font-medium'>No complaints found</p>
            <p className='text-gray-500 text-sm mt-1'>
              Complaints assigned to you will appear here
            </p>
          </div>
        ) : (
          items.map(complaint => (
            <div
              key={complaint.id}
              className='bg-white rounded-lg p-4 border border-gray-200 hover:bg-gray-50'
            >
              <div className='flex items-start justify-between mb-3'>
                <div className='flex-1'>
                  <h3 className='font-medium text-gray-900 text-base mb-2'>
                    {complaint.title || 'Untitled Complaint'}
                  </h3>
                  <div className='flex items-center gap-3 text-sm text-gray-600 mb-2'>
                    <span className='flex items-center gap-1'>
                      <CalendarDays className='h-4 w-4' />
                      {new Date(complaint.createdAt).toLocaleDateString()}
                    </span>
                    <span className='flex items-center gap-1'>
                      <span className='w-2 h-2 bg-blue-500 rounded-full'></span>
                      {complaintService.getTypeLabel(complaint.type)}
                    </span>
                    <span className='flex items-center gap-1'>
                      <span className='w-2 h-2 bg-orange-500 rounded-full'></span>
                      {complaintService.getPriorityLabel(complaint.priority)}
                    </span>
                  </div>
                  <div className='text-sm text-gray-600 mb-2'>
                    <span className='font-medium'>From:</span>{' '}
                    {complaint.complainant?.fullName || 'Student'}
                  </div>
                  <div className='text-sm text-gray-600 mb-2'>
                    <span className='font-medium'>To:</span>
                    <span
                      className={`inline-block ml-1 px-2 py-1 rounded text-xs font-medium ${
                        complaint.recipientType === 'ADMINISTRATION'
                          ? 'bg-green-100 text-green-700'
                          : complaint.recipientType === 'PARENT'
                            ? 'bg-orange-100 text-orange-700'
                            : complaint.recipientType === 'CLASS_TEACHER'
                              ? 'bg-purple-100 text-purple-700'
                              : 'bg-gray-100 text-gray-700'
                      }`}
                    >
                      {complaint.recipientType === 'ADMINISTRATION'
                        ? 'Administration'
                        : complaint.recipientType === 'PARENT'
                          ? 'Parent'
                          : complaint.recipientType === 'CLASS_TEACHER'
                            ? 'Class Teacher'
                            : 'Unknown'}
                    </span>
                    {complaint.recipient && (
                      <span className='ml-2 text-gray-500'>
                        ({complaint.recipient.fullName})
                      </span>
                    )}
                  </div>
                </div>
                <div className='ml-3'>
                  <span className='bg-blue-50 text-blue-700 px-2 py-1 rounded text-xs font-medium'>
                    {complaint.status?.toLowerCase() || 'unknown'}
                  </span>
                </div>
              </div>

              <div className='flex items-center justify-between'>
                <div className='flex items-center gap-3 text-sm text-gray-500'>
                  {complaint._count && (
                    <span className='flex items-center gap-1 bg-gray-100 px-2 py-1 rounded text-xs'>
                      <MessageSquare className='h-3 w-3' />
                      {complaint._count.responses} responses
                    </span>
                  )}
                  {complaint._count && complaint._count.attachments > 0 && (
                    <span className='flex items-center gap-1 bg-gray-100 px-2 py-1 rounded text-xs'>
                      <FileText className='h-3 w-3' />
                      {complaint._count.attachments} attachments
                    </span>
                  )}
                </div>

                <Button
                  onClick={() => handleViewComplaint(complaint)}
                  className='bg-blue-600 text-white px-4 py-2 rounded hover:bg-blue-700'
                >
                  <Eye className='h-3 w-3 mr-1' />
                  View Details
                </Button>
              </div>
            </div>
          ))
        )}
      </div>
    </div>
  );

  const tabs = [
    {
      name: 'Complaints',
      content: (
        <>
          <div className='p-4 border-b border-gray-200 bg-gray-50'>
            <div className='flex justify-between items-center'>
              <div>
                <h3 className='text-lg font-semibold text-gray-900'>
                  Complaints Overview
                </h3>
                <p className='text-gray-600 text-sm mt-1'>
                  Manage complaints assigned to you
                </p>
              </div>
              <div className='flex items-center gap-4'>
                <div className='text-right'>
                  <p className='text-sm text-gray-600'>Total Complaints</p>
                  <p className='text-xl font-bold text-gray-900'>
                    {complaints.length}
                  </p>
                </div>
                <div className='w-px h-8 bg-gray-300'></div>
                <div className='text-right'>
                  <p className='text-sm text-gray-600'>Pending</p>
                  <p className='text-xl font-bold text-orange-600'>
                    {
                      complaints.filter(
                        c => c.status === 'OPEN' || c.status === 'IN_PROGRESS',
                      ).length
                    }
                  </p>
                </div>
              </div>
            </div>
          </div>
          <div className='p-4'>
            {loading ? (
              <div className='text-center py-6 text-gray-600'>
                Loading complaints...
              </div>
            ) : (
              <>
                <TeacherCardList
                  title='Active Complaints'
                  items={complaints.filter(
                    c => c.status === 'OPEN' || c.status === 'IN_PROGRESS',
                  )}
                />
                <TeacherCardList
                  title='Resolved Complaints'
                  items={complaints.filter(
                    c => c.status === 'RESOLVED' || c.status === 'CLOSED',
                  )}
                />
              </>
            )}
          </div>
        </>
      ),
    },
    {
      name: 'Leave Requests',
      content: (
        <>
          <div className='p-4 border-b border-gray-200 bg-gray-50'>
            <div className='flex justify-between items-center'>
              <span className='text-sm text-gray-600'>
                Total: {leaveRequests.length}
              </span>
              <span className='bg-yellow-100 text-yellow-800 text-xs px-2 py-1 rounded'>
                {leaveRequests.filter(l => l.status === 'pending').length}{' '}
                pending
              </span>
            </div>
          </div>
          <div className='p-4'>
            <div className='mb-6'>
              <h4 className='font-semibold mb-3 text-gray-900'>
                Approved Leave Requests
              </h4>
              <div className='space-y-3'>
                {leaveRequests.filter(l => l.status === 'approved').length ===
                0 ? (
                  <div className='text-gray-500 text-sm'>
                    No approved leave requests found.
                  </div>
                ) : (
                  leaveRequests
                    .filter(l => l.status === 'approved')
                    .map(event => (
                      <div
                        key={event.id}
                        className='bg-white rounded-lg p-4 border border-gray-200'
                      >
                        <div className='flex justify-between items-center mb-2'>
                          <span className='font-medium text-gray-900'>
                            {event.title}
                          </span>
                          <StatusBadge status={event.status} />
                        </div>
                        <div className='text-sm text-gray-600 mb-2'>
                          Date: {event.date}{' '}
                          {event.time !== 'N/A' && `• ${event.time}`} •{' '}
                          {event.location}
                        </div>
                        <Button className='bg-gray-100 text-gray-700 px-3 py-1 rounded text-sm'>
                          View Details
                        </Button>
                      </div>
                    ))
                )}
              </div>
            </div>
            <div className='mb-6'>
              <h4 className='font-semibold mb-3 text-gray-900'>
                Pending Leave Requests
              </h4>
              <div className='space-y-3'>
                {leaveRequests.filter(l => l.status === 'pending').length ===
                0 ? (
                  <div className='text-gray-500 text-sm'>
                    No pending leave requests found.
                  </div>
                ) : (
                  leaveRequests
                    .filter(l => l.status === 'pending')
                    .map(event => (
                      <div
                        key={event.id}
                        className='bg-white rounded-lg p-4 border border-gray-200'
                      >
                        <div className='flex justify-between items-center mb-2'>
                          <span className='font-medium text-gray-900'>
                            {event.title}
                          </span>
                          <StatusBadge status={event.status} />
                        </div>
                        <div className='text-sm text-gray-600 mb-2'>
                          Date: {event.date}{' '}
                          {event.time !== 'N/A' && `• ${event.time}`} •{' '}
                          {event.location}
                        </div>
                        <div className='flex gap-2'>
                          <Button
                            className='bg-green-500 text-white px-3 py-1 rounded text-sm'
                            onClick={() =>
                              handleTeacherAction(event.id, 'approved')
                            }
                          >
                            Approve
                          </Button>
                          <Button
                            className='bg-red-500 text-white px-3 py-1 rounded text-sm'
                            onClick={() =>
                              handleTeacherAction(event.id, 'rejected')
                            }
                          >
                            Reject
                          </Button>
                        </div>
                      </div>
                    ))
                )}
              </div>
            </div>
          </div>
        </>
      ),
    },
  ];

  return (
<<<<<<< HEAD
    <div className='p-4 sm:p-6'>
      <div className='mb-6'>
        <SectionTitle text='Requests' className='mb-1 text-3xl font-bold' />
        <p className='text-gray-500'>Manage complaints and leave requests</p>
      </div>
=======
    <div className='min-h-screen bg-gray-50'>
      <div className='px-3 sm:px-4 lg:px-6 pt-2 sm:pt-3 lg:pt-4'>
        <TeacherComplaintDetailModal
          open={complaintDetailModalOpen}
          onClose={() => {
            setComplaintDetailModalOpen(false);
            setSelectedComplaint(null);
          }}
          complaint={selectedComplaint}
          onStatusUpdate={handleStatusUpdate}
          onResponseSubmit={handleResponseSubmit}
          currentUserId={user?.id}
        />
>>>>>>> 411c027f

        <CreateComplaintModal
          open={createComplaintModalOpen}
          onClose={() => setCreateComplaintModalOpen(false)}
          onSubmit={handleCreateComplaint}
        />

        {/* Header Section */}
        <div className='mb-6'>
          <h1 className='text-2xl font-bold text-gray-900'>
            Complaints & Leave Requests
          </h1>
          <p className='text-gray-600 mt-1'>
            Manage complaints and leave requests
          </p>
          <div className='mt-3 p-3 bg-blue-50 border border-blue-200 rounded-lg'>
            <p className='text-sm text-blue-800'>
              <strong>Important:</strong> When creating complaints to parents,
              you can only select students from your class where you are the
              class teacher. This ensures proper communication channels and
              accountability.
            </p>
            <div className='mt-2 text-xs text-blue-700'>
              <p>
                • <strong>Administration:</strong> For general school issues,
                policies, or administrative concerns
              </p>
              <p>
                • <strong>Parent:</strong> For student-specific behavioral,
                academic, or personal issues (limited to your class students)
              </p>
            </div>
          </div>
        </div>

<<<<<<< HEAD
      {/* Quick Actions */}
      <div className='mb-6'>
        <h2 className='text-2xl font-bold mb-4'>Quick Actions</h2>
        <div className='rounded-lg p-4 w-full'>
          <button
            type='button'
            onClick={() =>
              router.push(
                '/dashboard/teacher/communication/complaints&leave/leave-request',
              )
            }
            className='flex w-full items-center gap-4 rounded-lg bg-white p-4 text-left shadow-sm transition-colors hover:bg-gray-50 focus:outline-none focus:ring-2 focus:ring-indigo-500 focus:ring-offset-2'
          >
            {/* Icon */}
            <div className='rounded-full bg-blue-100 p-3'>
              <CalendarDays className='h-6 w-6 text-blue-600' />
            </div>

            {/* Text Content */}
            <div>
              <h3 className='font-medium'>Request Leave</h3>
              <p className='text-sm text-gray-500'>Apply for personal leave</p>
=======
        {/* Stats Cards */}
        <div className='grid grid-cols-1 md:grid-cols-3 gap-4 mb-6'>
          <div className='bg-white rounded-lg p-4 border border-gray-200'>
            <div className='flex items-center justify-between'>
              <div>
                <p className='text-gray-600 text-sm'>Active Complaints</p>
                <p className='text-2xl font-bold text-gray-900'>
                  {
                    complaints.filter(
                      c => c.status === 'OPEN' || c.status === 'IN_PROGRESS',
                    ).length
                  }
                </p>
              </div>
              <div className='w-10 h-10 bg-blue-100 rounded-lg flex items-center justify-center'>
                <AlertCircle className='h-5 w-5 text-blue-600' />
              </div>
            </div>
          </div>

          <div className='bg-white rounded-lg p-4 border border-gray-200'>
            <div className='flex items-center justify-between'>
              <div>
                <p className='text-gray-600 text-sm'>Resolved</p>
                <p className='text-2xl font-bold text-gray-900'>
                  {
                    complaints.filter(
                      c =>
                        c.status === 'RESOLVED' ||
                        c.status === 'CLOSED' ||
                        c.status === 'CANCELLED',
                    ).length
                  }
                </p>
              </div>
              <div className='w-10 h-10 bg-green-100 rounded-lg flex items-center justify-center'>
                <CheckCircle2 className='h-5 w-5 text-green-600' />
              </div>
            </div>
          </div>

          <div className='bg-white rounded-lg p-4 border border-gray-200'>
            <div className='flex items-center justify-between'>
              <div>
                <p className='text-gray-600 text-sm'>Pending Leave</p>
                <p className='text-2xl font-bold text-gray-900'>
                  {leaveRequests.filter(l => l.status === 'pending').length}
                </p>
              </div>
              <div className='w-10 h-10 bg-yellow-100 rounded-lg flex items-center justify-center'>
                <Clock className='h-5 w-5 text-yellow-600' />
              </div>
>>>>>>> 411c027f
            </div>
          </div>
        </div>

        {/* Quick Actions */}
        <div className='mb-6'>
<<<<<<< HEAD
          <h2 className='text-xl font-semibold mb-4'>Overview</h2>
=======
          <h2 className='text-lg font-semibold text-gray-900 mb-3'>
            Quick Actions
          </h2>
          <div className='grid grid-cols-1 md:grid-cols-2 gap-4'>
            <button
              type='button'
              onClick={() =>
                router.push(
                  '/dashboard/teacher/communication/complaints&leave/leave-request',
                )
              }
              className='bg-white rounded-lg p-4 border border-gray-200 hover:bg-gray-50 text-left'
            >
              <div className='flex items-start gap-3'>
                <div className='w-10 h-10 bg-blue-100 rounded-lg flex items-center justify-center'>
                  <CalendarDays className='h-5 w-5 text-blue-600' />
                </div>
                <div className='flex-1'>
                  <h3 className='font-medium text-gray-900 mb-1'>
                    Request Leave
                  </h3>
                  <p className='text-gray-600 text-sm'>
                    Apply for personal leave
                  </p>
                </div>
              </div>
            </button>

            <button
              type='button'
              onClick={() => setCreateComplaintModalOpen(true)}
              className='bg-white rounded-lg p-4 border border-gray-200 hover:bg-gray-50 text-left'
            >
              <div className='flex items-start gap-3'>
                <div className='w-10 h-10 bg-orange-100 rounded-lg flex items-center justify-center'>
                  <AlertCircle className='h-5 w-5 text-orange-600' />
                </div>
                <div className='flex-1'>
                  <h3 className='font-medium text-gray-900 mb-1'>
                    Create Complaint
                  </h3>
                  <p className='text-gray-600 text-sm'>
                    Report issues or concerns
                  </p>
                  <p className='text-xs text-orange-600 mt-1'>
                    Parent complaints limited to your class students where you
                    are the class teacher
                  </p>
                </div>
              </div>
            </button>
          </div>
        </div>

        {/* Main Content */}
        <div className='bg-white rounded-lg border border-gray-200 overflow-hidden'>
>>>>>>> 411c027f
          <Tabs tabs={tabs} defaultIndex={activeTab} />
        </div>
      </div>
    </div>
  );
};

export default ComplaintsAndLeavePage;<|MERGE_RESOLUTION|>--- conflicted
+++ resolved
@@ -1833,13 +1833,6 @@
   ];
 
   return (
-<<<<<<< HEAD
-    <div className='p-4 sm:p-6'>
-      <div className='mb-6'>
-        <SectionTitle text='Requests' className='mb-1 text-3xl font-bold' />
-        <p className='text-gray-500'>Manage complaints and leave requests</p>
-      </div>
-=======
     <div className='min-h-screen bg-gray-50'>
       <div className='px-3 sm:px-4 lg:px-6 pt-2 sm:pt-3 lg:pt-4'>
         <TeacherComplaintDetailModal
@@ -1853,7 +1846,6 @@
           onResponseSubmit={handleResponseSubmit}
           currentUserId={user?.id}
         />
->>>>>>> 411c027f
 
         <CreateComplaintModal
           open={createComplaintModalOpen}
@@ -1889,30 +1881,6 @@
           </div>
         </div>
 
-<<<<<<< HEAD
-      {/* Quick Actions */}
-      <div className='mb-6'>
-        <h2 className='text-2xl font-bold mb-4'>Quick Actions</h2>
-        <div className='rounded-lg p-4 w-full'>
-          <button
-            type='button'
-            onClick={() =>
-              router.push(
-                '/dashboard/teacher/communication/complaints&leave/leave-request',
-              )
-            }
-            className='flex w-full items-center gap-4 rounded-lg bg-white p-4 text-left shadow-sm transition-colors hover:bg-gray-50 focus:outline-none focus:ring-2 focus:ring-indigo-500 focus:ring-offset-2'
-          >
-            {/* Icon */}
-            <div className='rounded-full bg-blue-100 p-3'>
-              <CalendarDays className='h-6 w-6 text-blue-600' />
-            </div>
-
-            {/* Text Content */}
-            <div>
-              <h3 className='font-medium'>Request Leave</h3>
-              <p className='text-sm text-gray-500'>Apply for personal leave</p>
-=======
         {/* Stats Cards */}
         <div className='grid grid-cols-1 md:grid-cols-3 gap-4 mb-6'>
           <div className='bg-white rounded-lg p-4 border border-gray-200'>
@@ -1965,16 +1933,12 @@
               <div className='w-10 h-10 bg-yellow-100 rounded-lg flex items-center justify-center'>
                 <Clock className='h-5 w-5 text-yellow-600' />
               </div>
->>>>>>> 411c027f
             </div>
           </div>
         </div>
 
         {/* Quick Actions */}
         <div className='mb-6'>
-<<<<<<< HEAD
-          <h2 className='text-xl font-semibold mb-4'>Overview</h2>
-=======
           <h2 className='text-lg font-semibold text-gray-900 mb-3'>
             Quick Actions
           </h2>
@@ -2031,7 +1995,6 @@
 
         {/* Main Content */}
         <div className='bg-white rounded-lg border border-gray-200 overflow-hidden'>
->>>>>>> 411c027f
           <Tabs tabs={tabs} defaultIndex={activeTab} />
         </div>
       </div>
