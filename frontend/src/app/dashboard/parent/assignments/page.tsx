--- conflicted
+++ resolved
@@ -31,98 +31,6 @@
 
   return (
     <div className='w-full p-6'>
-<<<<<<< HEAD
-      <div className='flex items-center justify-between mb-6'>
-        <SectionTitle text='Assignments' level={2} />
-        <div className='flex gap-2'></div>
-      </div>
-      <div className='flex items-center gap-4 mb-6'>
-        {/* Mobile search icon and input */}
-        <div className='block md:hidden'>
-          {!showSearch ? (
-            <button
-              aria-label='Open search'
-              className='p-2 rounded-full hover:bg-gray-100 focus:outline-none focus:ring-2 focus:ring-blue-500'
-              onClick={() => setShowSearch(true)}
-            >
-              <FiSearch size={24} />
-            </button>
-          ) : (
-            <LabeledInputField
-              placeholder='Search assignments...'
-              value={searchTerm}
-              onChange={e => setSearchTerm(e.target.value)}
-              className='min-w-[180px] bg-white border border-gray-200 rounded-lg px-4 py-2 shadow-sm'
-              // autoFocus
-              // onBlur={() => setShowSearch(false)}
-            />
-          )}
-        </div>
-        {/* Desktop search input */}
-        <div className='hidden md:block'>
-          <LabeledInputField
-            placeholder='Search assignments...'
-            value={searchTerm}
-            onChange={e => setSearchTerm(e.target.value)}
-            className='min-w-[300px] bg-white border border-gray-200 rounded-lg px-4 py-2 shadow-sm'
-          />
-        </div>
-        <Dropdown
-          options={assignmentStatuses}
-          selectedValue={selectedStatus}
-          onSelect={setSelectedStatus}
-          className='min-w-[150px]  rounded-lg px-4 py-2'
-          type='filter'
-        />
-        <Dropdown
-          options={childrenList.map(c => ({ label: c.name, value: c.id }))}
-          selectedValue={selectedChild}
-          onSelect={setSelectedChild}
-          className='min-w-[150px] rounded-lg px-4 py-2'
-          title='Select Child'
-          type='filter'
-        />
-      </div>
-      <div className='space-y-4'>
-        {filteredAssignments.length === 0 ? (
-          <div className='text-gray-500 py-8 text-center'>
-            No assignments found for this status.
-          </div>
-        ) : (
-          filteredAssignments.map(a => (
-            <div
-              key={a.id}
-              className='bg-white rounded-xl border border-gray-200 p-6 shadow-sm'
-            >
-              <div className='flex items-center justify-between mb-2'>
-                <div>
-                  <h3 className='text-lg font-bold text-gray-900 mb-1'>
-                    {a.title}
-                  </h3>
-                </div>
-                <span
-                  className={`inline-block px-3 py-1 rounded-full text-xs font-medium ${
-                    a.status === 'Missed'
-                      ? 'bg-red-100 text-red-700'
-                      : a.status === 'Submitted'
-                        ? 'bg-green-100 text-green-700'
-                        : 'bg-orange-100 text-orange-700'
-                  }`}
-                >
-                  {a.message}
-                </span>
-              </div>
-              <div className='mt-2 text-sm text-gray-700'>
-                <strong>Status Message:</strong> {a.message}
-              </div>
-              <div className='mt-2 text-sm text-gray-700'>
-                <strong>Teacher&apos;s Review:</strong> {a.teacherReview}
-              </div>
-            </div>
-          ))
-        )}
-      </div>
-=======
       <SectionTitle text='Assignments' className='mb-2 text-2xl font-bold' />
       <p className='text-gray-500 mb-6'>
         Track and manage your child\'s assignments
@@ -132,7 +40,6 @@
         statusFilter={statusFilter}
         setStatusFilter={setStatusFilter}
       />
->>>>>>> 4beee8b0
     </div>
   );
 }