--- conflicted
+++ resolved
@@ -21,9 +21,7 @@
 import Button from '@/components/atoms/form-controls/Button';
 import StatusBadge from '@/components/atoms/data/StatusBadge';
 import { useRouter } from 'next/navigation';
-<<<<<<< HEAD
 import { PageLoader } from '@/components/atoms/loading';
-=======
 import { useAuth } from '@/hooks/useAuth';
 import { complaintService } from '@/api/services/complaint.service';
 import type {
@@ -33,7 +31,6 @@
   ComplaintResponse,
 } from '@/api/services/complaint.service';
 import { toast } from 'sonner';
->>>>>>> 411c027f
 
 // Mock data for leave requests (keeping unchanged)
 const mockLeaveRequests = [
@@ -746,18 +743,6 @@
   const [complaints, setComplaints] = useState<Complaint[]>([]);
   const [leaveRequests, setLeaveRequests] = useState(mockLeaveRequests);
   const [loading, setLoading] = useState(true);
-<<<<<<< HEAD
-  const router = useRouter();
-
-  useEffect(() => {
-    // Simulate loading time
-    const timer = setTimeout(() => {
-      setLoading(false);
-    }, 1300);
-
-    return () => clearTimeout(timer);
-  }, []);
-=======
   const [refreshing, setRefreshing] = useState(false);
 
   const { user } = useAuth();
@@ -975,7 +960,15 @@
       toast.error('Failed to close complaint');
     }
   };
->>>>>>> 411c027f
+
+  useEffect(() => {
+    // Simulate loading time
+    const timer = setTimeout(() => {
+      setLoading(false);
+    }, 1300);
+
+    return () => clearTimeout(timer);
+  }, []);
 
   // Tab content with approved/unapproved sections
   interface CardListProps {
@@ -1286,42 +1279,10 @@
     },
   ];
 
-<<<<<<< HEAD
-  // Add new complaint or leave request
-  const handleSubmit = (value: any) => {
-    if (modalType === 'complaint') {
-      setComplaints([
-        ...complaints,
-        {
-          id: String(complaints.length + 1),
-          title: value.complaintTitle,
-          date: new Date().toISOString().slice(0, 10),
-          time: 'N/A',
-          location: 'Class 10-A',
-          status: 'pending',
-        },
-      ]);
-    } else {
-      setLeaveRequests([
-        ...leaveRequests,
-        {
-          id: String(leaveRequests.length + 1),
-          title: value.reason,
-          date: value.startDate,
-          time: `${value.startDate} to ${value.endDate}`,
-          location: value.leaveType,
-          status: 'pending',
-        },
-      ]);
-    }
-  };
-
   if (loading) {
     return <PageLoader />;
   }
 
-=======
->>>>>>> 411c027f
   return (
     <div className='min-h-screen bg-gradient-to-br from-slate-50 to-blue-50 p-4 sm:p-6'>
       <ComplaintModal
@@ -1339,11 +1300,6 @@
         complaint={selectedComplaint}
         user={user}
       />
-<<<<<<< HEAD
-      <div className='mb-6'>
-        <SectionTitle text='Requests' className='mb-1 text-2xl font-bold' />
-        <p className='text-gray-500'>Manage complaints and leave requests</p>
-=======
 
       {/* Close Confirmation Modal */}
       {cancelModalOpen && complaintToCancel && (
@@ -1438,7 +1394,6 @@
             </button>
           </div>
         </div>
->>>>>>> 411c027f
       </div>
 
       {/* Stats Cards */}
@@ -1514,22 +1469,6 @@
       </div>
 
       {/* Quick Actions */}
-<<<<<<< HEAD
-      <div className='mb-6'>
-        <h2 className='text-2xl font-bold mb-4'>Quick Actions</h2>
-        <div className='flex flex-col sm:flex-row gap-4'>
-          <div className='rounded-lg p-2 sm:p-4 w-full'>
-            <button
-              type='button'
-              onClick={() => {
-                setModalType('leave');
-                setModalOpen(true);
-              }}
-              className='flex w-full items-center gap-3 sm:gap-4 rounded-lg bg-white p-3 sm:p-4 text-left shadow-sm transition-colors hover:bg-gray-50 focus:outline-none focus:ring-2 focus:ring-indigo-500 focus:ring-offset-2'
-            >
-              <div className='rounded-full bg-blue-100 p-2 sm:p-3'>
-                <CalendarDays className='h-6 w-6 text-blue-600' />
-=======
       <div className='mb-8'>
         <h2 className='text-xl font-semibold text-slate-800 mb-4'>
           Quick Actions
@@ -1545,7 +1484,6 @@
             <div className='flex items-start gap-4'>
               <div className='w-12 h-12 bg-gradient-to-br from-blue-500 to-blue-600 rounded-xl flex items-center justify-center group-hover:scale-110 transition-transform duration-200'>
                 <CalendarDays className='h-6 w-6 text-white' />
->>>>>>> 411c027f
               </div>
               <div className='flex-1'>
                 <h3 className='font-semibold text-slate-800 text-lg mb-1'>
@@ -1607,18 +1545,8 @@
                   </svg>
                 </div>
               </div>
-<<<<<<< HEAD
-            </button>
-          </div>
-        </div>
-        {/* Overview */}
-        <div className='mb-6'>
-          <h2 className='text-xl font-semibold mb-4'>Overview</h2>
-          <Tabs tabs={tabs} defaultIndex={activeTab} />
-=======
             </div>
           </button>
->>>>>>> 411c027f
         </div>
       </div>
 
