/**
 * =============================================================================
 * API Services Index
 * =============================================================================
 * Barrel export for API services
 * =============================================================================
 */

export * from './assignment.service';
export * from './auth.service';
export * from './calendar.service';
export * from './class.service';
export * from './staff.service';
<<<<<<< HEAD
export * from './student.service';
export * from './parent.service';
export * from './calendar.service';
export * from './csrf.service';
=======
export * from './submission.service';
export * from './subject.service';
export * from './teacher.service';
>>>>>>> cb0b4815
<|MERGE_RESOLUTION|>--- conflicted
+++ resolved
@@ -10,14 +10,10 @@
 export * from './auth.service';
 export * from './calendar.service';
 export * from './class.service';
+export * from './csrf.service';
+export * from './parent.service';
 export * from './staff.service';
-<<<<<<< HEAD
 export * from './student.service';
-export * from './parent.service';
-export * from './calendar.service';
-export * from './csrf.service';
-=======
 export * from './submission.service';
 export * from './subject.service';
-export * from './teacher.service';
->>>>>>> cb0b4815
+export * from './teacher.service';