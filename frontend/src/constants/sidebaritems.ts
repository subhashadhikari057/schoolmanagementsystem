--- conflicted
+++ resolved
@@ -92,20 +92,6 @@
           path: '/dashboard/admin/finance/fee-management',
         },
         {
-<<<<<<< HEAD
-=======
-          label: 'Dues & Fines',
-          icon: 'AlertCircle',
-          path: '/dashboard/admin/finance/dues-fines',
-        },
-        {
-          label: 'Salaries',
-          icon: 'DollarSign',
-          path: '/dashboard/admin/finance/salaries',
-        },
-
-        {
->>>>>>> a51cdf8a
           label: 'Expenses',
           icon: 'TrendingUp',
           path: '/dashboard/admin/finance/expenses',
