--- conflicted
+++ resolved
@@ -77,10 +77,6 @@
           path: '/dashboard/admin/communication/leave-requests',
         },
         {
-<<<<<<< HEAD
-          label: 'Leave Types',
-          icon: 'CalendarMinus',
-=======
           label: 'Teacher Leave',
           icon: 'UserX',
           path: '/dashboard/admin/communication/teacher-leave',
@@ -88,7 +84,6 @@
         {
           label: 'Leave Types',
           icon: 'List',
->>>>>>> 926d19c2
           path: '/dashboard/admin/communication/leave-types',
         },
       ],
