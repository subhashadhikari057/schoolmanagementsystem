--- conflicted
+++ resolved
@@ -8,11 +8,7 @@
 
 import React from 'react';
 import { IDCardTemplate, TemplateFieldType } from '@/types/template.types';
-<<<<<<< HEAD
-import { Type, ImageIcon } from 'lucide-react';
-=======
 import { Type, ImageIcon, QrCode, User } from 'lucide-react';
->>>>>>> 991cf1d9
 
 interface TemplatePreviewProps {
   template: IDCardTemplate;
@@ -31,13 +27,8 @@
   const previewWidth = isHorizontal ? width : height;
   const previewHeight = isHorizontal ? height : width;
 
-<<<<<<< HEAD
-  // Scale to fit preview area (max 200px width for better visibility)
-  const scale = Math.min(200 / previewWidth, 120 / previewHeight);
-=======
   // Scale to fit preview area with better visibility
   const scale = Math.min(120 / previewWidth, 75 / previewHeight);
->>>>>>> 991cf1d9
   const scaledWidth = previewWidth * scale;
   const scaledHeight = previewHeight * scale;
 
@@ -51,8 +42,8 @@
           backgroundColor: template.backgroundColor || '#ffffff',
           borderRadius: `${(template.borderRadius || 2) * scale}px`,
           border: `${Math.max(1, (template.borderWidth || 1) * scale)}px solid ${template.borderColor || '#d1d5db'}`,
-          backgroundImage: template.backgroundImage 
-            ? `url(${template.backgroundImage})` 
+          backgroundImage: template.backgroundImage
+            ? `url(${template.backgroundImage})`
             : 'linear-gradient(135deg, #ffffff 0%, #f9fafb 100%)',
           backgroundSize: 'cover',
           backgroundPosition: 'center',
@@ -75,67 +66,26 @@
             top: `${(field.y / previewHeight) * 100}%`,
             width: `${(field.width / previewWidth) * 100}%`,
             height: `${(field.height / previewHeight) * 100}%`,
-<<<<<<< HEAD
-=======
             fontSize: `${Math.max(3, (field.fontSize || 12) * scale * 0.4)}px`,
             color: field.color || '#1f2937',
             fontWeight: field.fontWeight || 'normal',
->>>>>>> 991cf1d9
           };
 
           switch (field.fieldType) {
-            case TemplateFieldType.TEXT: {
-              // Calculate appropriate font size based on field height
-              const baseFontSize = Math.max(
-                4,
-                Math.min(8, field.height * scale * 0.15),
-              );
-              const textStyle = {
-                ...fieldStyle,
-                fontSize: `${baseFontSize}px`,
-                lineHeight: '1.2',
-                color: field.color || '#000000',
-                fontWeight:
-                  field.fontWeight === 'bold'
-                    ? 'bold'
-                    : field.fontWeight === 'semibold'
-                      ? '600'
-                      : 'normal',
-                textAlign: field.textAlign?.toLowerCase() as
-                  | 'left'
-                  | 'center'
-                  | 'right'
-                  | undefined,
-              };
-
+            case TemplateFieldType.TEXT:
               return (
                 <div
                   key={index}
-<<<<<<< HEAD
-                  style={textStyle}
-                  className='flex items-center px-0.5 overflow-hidden'
-                >
-                  <span
-                    className='truncate w-full'
-                    style={{ fontSize: `${baseFontSize}px` }}
-                  >
-                    {field.placeholder || field.label || 'Text'}
-=======
                   style={fieldStyle}
                   className='flex items-center overflow-hidden'
                 >
                   <span className='truncate text-[5px] opacity-60 font-medium'>
                     {field.label?.substring(0, 20) || 'Text'}
->>>>>>> 991cf1d9
                   </span>
                 </div>
               );
-            }
 
             case TemplateFieldType.IMAGE:
-<<<<<<< HEAD
-            case TemplateFieldType.LOGO: {
-=======
             case TemplateFieldType.PHOTO:
               return (
                 <div
@@ -148,61 +98,32 @@
               );
 
             case TemplateFieldType.LOGO:
->>>>>>> 991cf1d9
               return (
                 <div
                   key={index}
                   style={fieldStyle}
-<<<<<<< HEAD
-                  className='flex items-center justify-center bg-gray-100/80 border border-gray-300 rounded-sm'
-                >
-                  <ImageIcon className='w-3 h-3 text-gray-400' />
-=======
                   className='flex items-center justify-center bg-white border border-gray-200 rounded-sm'
                 >
                   <ImageIcon className='w-1 h-1 text-gray-400' />
->>>>>>> 991cf1d9
                 </div>
               );
-            }
 
-            case TemplateFieldType.QR_CODE: {
+            case TemplateFieldType.QR_CODE:
               return (
                 <div
                   key={index}
                   style={fieldStyle}
-<<<<<<< HEAD
-                  className='flex items-center justify-center bg-white border border-gray-400 rounded-sm p-0.5'
-                >
-                  <div className='w-full h-full grid grid-cols-3 grid-rows-3 gap-[1px]'>
-                    {[...Array(9)].map((_, i) => (
-                      <div key={i} className='bg-gray-800 rounded-[0.5px]' />
-                    ))}
-                  </div>
-=======
                   className='flex items-center justify-center bg-white border border-gray-300 rounded-sm p-px'
                 >
                   <QrCode className='w-1.5 h-1.5 text-gray-700' />
->>>>>>> 991cf1d9
                 </div>
               );
-            }
 
-<<<<<<< HEAD
-            default: {
-=======
             case TemplateFieldType.BARCODE:
->>>>>>> 991cf1d9
               return (
                 <div
                   key={index}
                   style={fieldStyle}
-<<<<<<< HEAD
-                  className='bg-gray-200/50 border border-gray-300 rounded-sm'
-                />
-              );
-            }
-=======
                   className='flex items-center justify-center bg-white border border-gray-200 rounded-sm overflow-hidden'
                 >
                   <div className='flex gap-px h-full w-full p-px'>
@@ -219,7 +140,6 @@
 
             default:
               return null;
->>>>>>> 991cf1d9
           }
         })}
 
@@ -236,7 +156,7 @@
         )}
 
         {/* Minimal corner accent */}
-        <div 
+        <div
           className='absolute top-0 right-0 w-3 h-3 opacity-5'
           style={{
             background: `linear-gradient(135deg, transparent 50%, ${template.borderColor || '#3b82f6'} 50%)`,
