--- conflicted
+++ resolved
@@ -1,427 +1,261 @@
-'use client';
-
-import React, {
-  useState,
-  useRef,
-  useEffect,
-  useMemo,
-  useCallback,
-} from 'react';
+import React, { useState } from 'react';
+import ToggleButton from '../form-controls/ToggleButton';
 import {
-  ChevronUp,
-  ChevronDown,
-  User as UserIcon,
-  Key,
-  LogOut,
+  Download,
+  Upload,
+  Mail,
+  MessageSquare,
+  Plus,
+  Printer,
 } from 'lucide-react';
-import Avatar from '@/components/atoms/display/Avatar';
-import { useAuth } from '@/hooks/useAuth';
-<<<<<<< HEAD
-import { BarChart2 } from 'lucide-react';
-import { useAnalyticsOverview } from '@/context/AnalyticsOverviewContext';
-import { useRouter } from 'next/navigation';
-import { isDevMockEnabled } from '@/utils';
-=======
-import { useState } from 'react';
-import ChangePasswordModal from '@/components/organisms/modals/ChangePasswordModal';
->>>>>>> 4fbd474d
-
-interface DropdownOption {
-  value: string;
+import AddUserFormModal, { UserType } from '@/components/organisms/modals/AddUserFormModal';
+import AddSubjectFormModal from '@/components/organisms/modals/AddSubjectFormModal';
+import GenerateIDCardModal from '@/components/organisms/modals/GenerateIDCardModal';
+import AddClassModal from '@/components/organisms/modals/AddClassModal';
+
+interface ActionButtonConfig {
+  id: string;
   label: string;
+  variant: string;
+  className?: string;
   icon?: React.ReactNode;
-  onClick?: () => void;
+  onClick: () => void;
 }
 
-interface DropdownProps {
-  className?: string;
-  type?: 'profile' | 'filter';
-  title?: string;
-  options?: DropdownOption[];
-  selectedValue?: string;
-  onSelect?: (value: string) => void;
-  placeholder?: string;
-  icon?: React.ReactNode;
+interface ActionButtonsProps {
+  pageType:
+    | 'students'
+    | 'teachers'
+    | 'parents'
+    | 'staff'
+    | 'subjects'
+    | 'id-cards'
+    | 'classes'
+    | 'reports';
+  onRefresh?: () => void;
 }
 
-// Helper functions for user display
-import { AuthUser } from '@/api/types/auth';
-
-// ...
-
-const getUserDisplayName = (user: AuthUser | null) => {
-  if (!user) return 'Guest User';
-
-  if (user.full_name) {
-    const nameParts = user.full_name.trim().split(' ');
-    return nameParts.length > 1 ? nameParts[0] : user.full_name;
-  }
-
-  if (user.email) {
-    const emailName = user.email.split('@')[0];
-    return emailName.charAt(0).toUpperCase() + emailName.slice(1);
-  }
-
-  return 'Guest User';
-};
-
-const getUserRole = (role: string) => {
-  if (!role) return 'guest';
-
-  const roleMap: Record<string, string> = {
-    SUPER_ADMIN: 'Super Admin',
-    admin: 'Admin',
-    teacher: 'Teacher',
-    student: 'Student',
-    parent: 'Parent',
-  };
-
-  return roleMap[role] || role.toLowerCase();
-};
-
-export default function Dropdown({
-  className,
-  type = 'profile',
-  title,
-  options = [],
-  selectedValue,
-  onSelect,
-  placeholder = 'Select option',
-  icon,
-}: DropdownProps) {
-<<<<<<< HEAD
-  const { user, isLoading } = useAuth();
-  const router = useRouter();
-  const [isOpen, setIsOpen] = useState(false);
-  const dropdownRef = useRef<HTMLDivElement>(null);
-=======
-  const { user, isLoading, logout } = useAuth();
-  const [isModalOpen, setIsModalOpen] = useState(false);
->>>>>>> 4fbd474d
-
-  // Analytics Overview toggle (only for Super Admin)
-  const { showAnalytics, toggleAnalytics } = useAnalyticsOverview();
-  const isSuperAdmin = user?.role === 'superadmin' || isDevMockEnabled();
-
-<<<<<<< HEAD
-  // Memoize profile dropdown options
-  const profileOptions = useMemo(() => {
-    const opts = [
+const getActionButtonsConfig = (
+  pageType: string,
+  openAddModal: () => void,
+): ActionButtonConfig[] => {
+  if (pageType === 'reports') {
+    return [
       {
-        value: 'profile',
-        label: 'View Profile',
-        icon: <UserIcon size={16} />,
-        onClick: () => {
-          if (isDevMockEnabled() && !user) {
-            router.push('/dashboard/system/myprofile/devuser');
-          } else if (user) {
-            router.push(`/dashboard/system/myprofile/${user.id}`);
-          }
-        },
-      },
-      {
-        value: 'password',
-        label: 'Change Password',
-        icon: <Key size={16} />,
-        onClick: () => console.log('Change Password'),
-      },
-      {
-        value: 'logout',
-        label: 'Logout',
-        icon: <LogOut size={16} />,
-        onClick: () => console.log('Logout'),
+        id: 'generate-report',
+        label: 'Generate Report',
+        variant: 'primary',
+        className:
+          'bg-blue-500 text-white px-4 py-2 rounded-md hover:bg-blue-600',
+        icon: (
+          <svg
+            width='24'
+            height='24'
+            fill='none'
+            stroke='currentColor'
+            strokeWidth='2'
+            strokeLinecap='round'
+            strokeLinejoin='round'
+            viewBox='0 0 24 24'
+          >
+            <path d='M14 2H6a2 2 0 0 0-2 2v16a2 2 0 0 0 2 2h12a2 2 0 0 0 2-2V8z' />
+            <polyline points='14 2 14 8 20 8' />
+            <line x1='16' y1='13' x2='8' y2='13' />
+            <line x1='16' y1='17' x2='8' y2='17' />
+            <polyline points='10 9 9 9 8 9' />
+          </svg>
+        ),
+        onClick: () => alert('Generate Report action!'),
       },
     ];
-    if (isSuperAdmin) {
-      opts.push({
-        value: 'toggle-analytics',
-        label: showAnalytics ? 'Hide Analytics' : 'Show Analytics',
-        icon: <BarChart2 size={12} />,
-        onClick: toggleAnalytics,
-      });
-    }
-    return opts;
-  }, [router, user, isSuperAdmin, showAnalytics, toggleAnalytics]);
-=======
-  // Profile dropdown options
-  const profileOptions = [
+  }
+
+  const baseButtons: ActionButtonConfig[] = [
     {
-      value: 'profile',
-      label: 'View Profile',
-      icon: <UserIcon size={16} />,
-      onClick: () => console.log('View Profile'),
+      id: 'import',
+      label: 'Import',
+      variant: 'import',
+      className: 'bg-gray-50 text-gray-700 hover:bg-gray-100 rounded-lg',
+      icon: <Upload size={16} />,
+      onClick: () => {
+        if (pageType === 'subjects') {
+          alert(
+            `📚 Import ${pageType} functionality will allow you to bulk upload subject data from CSV/Excel files. Feature coming soon!`,
+          );
+        } else if (pageType === 'id-cards') {
+          alert(
+            `🆔 Import ID card data - Bulk upload card holder information and generate cards automatically. Feature coming soon!`,
+          );
+        } else {
+          alert(
+            `📥 Import ${pageType} data from external files. This feature is under development.`,
+          );
+        }
+      },
     },
     {
-      value: 'password',
-      label: 'Change Password',
-      icon: <Key size={16} />,
-      onClick: () => setIsModalOpen(true),
-    },
-    {
-      value: 'logout',
-      label: 'Logout',
-      icon: <LogOut size={16} />,
-      onClick: logout,
+      id: 'export',
+      label: 'Export Data',
+      variant: 'export',
+      className: 'bg-gray-50 text-gray-700 hover:bg-gray-100 rounded-lg',
+      icon: <Download size={16} />,
+      onClick: () => {
+        if (pageType === 'subjects') {
+          alert(
+            `📊 Export all subject data including syllabus, schedules, and teacher assignments. Download will start shortly!`,
+          );
+        } else if (pageType === 'id-cards') {
+          alert(
+            `🃏 Export ID card data - Download all card information, print logs, and templates. Export starting now!`,
+          );
+        } else {
+          alert(
+            `📤 Export ${pageType} data to CSV/PDF format. Processing your request...`,
+          );
+        }
+      },
     },
   ];
->>>>>>> 4fbd474d
-
-  const currentOptions = useMemo(
-    () => (type === 'profile' ? profileOptions : options),
-    [type, profileOptions, options],
+
+  const additionalButtons: ActionButtonConfig[] = [];
+
+  if (pageType === 'students') {
+    additionalButtons.push({
+      id: 'mass-emails',
+      label: 'Mass Generate Emails',
+      variant: 'emails',
+      className: 'bg-gray-50 text-gray-700 hover:bg-gray-100 rounded-lg',
+      icon: <Mail size={16} />,
+      onClick: () =>
+        alert(
+          '📧 Mass Email Generation - Create bulk email accounts for all selected students with automated password distribution!',
+        ),
+    });
+  }
+
+  if (pageType === 'id-cards') {
+    additionalButtons.push({
+      id: 'print-selected',
+      label: 'Print Selected',
+      variant: 'secondary',
+      className: 'bg-indigo-50 text-indigo-700 hover:bg-indigo-100 rounded-lg',
+      icon: <Printer size={16} />,
+      onClick: () =>
+        alert(
+          '📱 Print Selected - Send the selected ID cards to the printer for immediate printing!',
+        ),
+    });
+  }
+
+  if (
+    pageType !== 'staff' &&
+    pageType !== 'subjects' &&
+    pageType !== 'id-cards' &&
+    pageType !== 'classes'
+  ) {
+    additionalButtons.push({
+      id: 'send-communication',
+      label: 'Send Communication',
+      variant: 'communication',
+      className: 'bg-gray-50 text-gray-700 hover:bg-gray-100 rounded-lg',
+      icon: <MessageSquare size={16} />,
+      onClick: () =>
+        alert(
+          `📢 Send Communication - Broadcast messages, announcements, and updates to all ${pageType}!`,
+        ),
+    });
+  }
+
+  const addButtonLabel =
+    pageType === 'subjects'
+      ? 'Subject'
+      : pageType === 'id-cards'
+      ? 'ID Card'
+      : pageType.charAt(0).toUpperCase() + pageType.slice(1, 7);
+
+  additionalButtons.push({
+    id: `add-${pageType === 'subjects' ? 'subject' : pageType === 'id-cards' ? 'id-card' : pageType.slice(0, -1)}`,
+    label: `Add ${addButtonLabel}`,
+    className: 'bg-[#2F80ED] text-white hover:bg-blue-600 rounded-lg',
+    variant: 'primary',
+    icon: <Plus size={16} />,
+    onClick: openAddModal,
+  });
+
+  return [...baseButtons, ...additionalButtons];
+};
+
+export const ActionButtons = ({ pageType, onRefresh }: ActionButtonsProps) => {
+  const [isModalOpen, setIsModalOpen] = useState(false);
+
+  const openAddModal = () => setIsModalOpen(true);
+  const closeModal = () => setIsModalOpen(false);
+
+  const handleSuccess = () => {
+    console.log(`${pageType} added successfully`);
+    onRefresh?.();
+  };
+
+  const actionButtonsConfig = getActionButtonsConfig(pageType, openAddModal);
+
+  const getUserType = (pageType: string): UserType => {
+    switch (pageType) {
+      case 'teachers':
+        return 'teacher';
+      case 'students':
+        return 'student';
+      case 'parents':
+        return 'parent';
+      case 'staff':
+        return 'staff';
+      default:
+        return 'student';
+    }
+  };
+
+  const userType = getUserType(pageType);
+
+  return (
+    <>
+      <div className='flex gap-2'>
+        {actionButtonsConfig.map((button) => (
+          <div key={button.id} onClick={button.onClick}>
+            <ToggleButton className={button.className}>
+              <div className='flex items-center gap-2'>
+                {button.icon}
+                <span>{button.label}</span>
+              </div>
+            </ToggleButton>
+          </div>
+        ))}
+      </div>
+
+      {pageType === 'subjects' ? (
+        <AddSubjectFormModal
+          isOpen={isModalOpen}
+          onClose={closeModal}
+          onSuccess={handleSuccess}
+        />
+      ) : pageType === 'id-cards' ? (
+        <GenerateIDCardModal
+          isOpen={isModalOpen}
+          onClose={closeModal}
+          onSuccess={handleSuccess}
+        />
+      ) : pageType === 'classes' ? (
+        <AddClassModal
+          isOpen={isModalOpen}
+          onClose={closeModal}
+          onSuccess={handleSuccess}
+        />
+      ) : (
+        <AddUserFormModal
+          isOpen={isModalOpen}
+          onClose={closeModal}
+          onSuccess={handleSuccess}
+          userType={userType}
+        />
+      )}
+    </>
   );
-
-  const selectedOption = useMemo(() => {
-    if (type === 'filter') {
-      return (
-        options.find(option => option.value === selectedValue) || {
-          label: placeholder,
-        }
-      );
-    }
-    return null;
-  }, [type, options, selectedValue, placeholder]);
-
-  const handleToggle = useCallback(() => {
-    setIsOpen(prev => !prev);
-  }, []);
-
-  const handleOptionClick = useCallback(
-    (value: string) => {
-      if (type === 'filter') {
-        onSelect?.(value);
-      }
-      setIsOpen(false);
-    },
-    [type, onSelect],
-  );
-
-  const handleProfileOptionClick = useCallback((option: DropdownOption) => {
-    option.onClick?.();
-    setIsOpen(false);
-  }, []);
-
-  // Close dropdown when clicking outside
-  useEffect(() => {
-    const handleClickOutside = (event: MouseEvent) => {
-      if (
-        dropdownRef.current &&
-        !dropdownRef.current.contains(event.target as Node)
-      ) {
-        setIsOpen(false);
-      }
-    };
-
-    document.addEventListener('mousedown', handleClickOutside);
-    return () => {
-      document.removeEventListener('mousedown', handleClickOutside);
-    };
-  }, []);
-
-  if (type === 'profile') {
-    return (
-<<<<<<< HEAD
-      <div
-        ref={dropdownRef}
-        className={`relative inline-block text-left w-full ${className}`}
-      >
-        {/* Profile Button */}
-        <button
-          onClick={handleToggle}
-          className={`flex items-center gap-2 md:gap-3 px-2 md:px-4 py-2 md:py-3 w-full bg-white border border-gray-200 rounded-lg transition-all ${
-            isOpen ? 'rounded-b-none shadow-sm' : 'shadow-sm'
-          }`}
-        >
-          <Avatar
-            name={user?.full_name || user?.email || 'Guest User'}
-            className='w-8 h-8 md:w-9 md:h-9 rounded-full flex-shrink-0'
-            showInitials={true}
-          />
-          <div className='text-left flex-1 min-w-0 hidden sm:block'>
-            <p className='text-sm font-semibold text-foreground truncate'>
-              {isLoading ? 'Loading...' : getUserDisplayName(user)}
-            </p>
-            <p className='text-xs text-secondary truncate capitalize'>
-              {isLoading ? 'Loading...' : getUserRole(user?.role || '')}
-            </p>
-          </div>
-          {isOpen ? (
-            <ChevronUp
-              size={16}
-              className='text-secondary ml-auto flex-shrink-0'
-            />
-          ) : (
-            <ChevronDown
-              size={16}
-              className='text-secondary ml-auto flex-shrink-0'
-            />
-          )}
-        </button>
-
-        {/* Profile Dropdown Menu */}
-        {isOpen && (
-          <div className='absolute top-full left-0 right-0 mt-0 bg-white border border-gray-200 rounded-b-lg shadow-lg z-[9999]'>
-            <div className='p-2 space-y-1'>
-              {currentOptions.map(option => (
-                <button
-                  key={option.value}
-                  onClick={() => handleProfileOptionClick(option)}
-                  className='flex items-center gap-3 w-full px-3 py-2 rounded-md text-sm transition-colors hover:bg-gray-100 text-gray-700'
-                >
-                  {option.icon && (
-                    <span className='text-gray-500'>{option.icon}</span>
-                  )}
-                  <span>{option.label}</span>
-                </button>
-              ))}
-            </div>
-          </div>
-        )}
-      </div>
-=======
-      <>
-        <Menu
-          as='div'
-          className={`relative inline-block text-left w-full ${className}`}
-        >
-          {({ open }: { open: boolean }) => (
-            <>
-              {/* === Profile Button === */}
-              <Menu.Button
-                className={`flex items-center gap-2 md:gap-3 px-2 md:px-4 py-2 md:py-3 w-full bg-white border border-gray-200 rounded-lg transition-all ${
-                  open ? 'rounded-b-none shadow-sm' : 'shadow-sm'
-                }`}
-              >
-                <Avatar
-                  name={user?.full_name || user?.email || 'Guest User'}
-                  className='w-8 h-8 md:w-9 md:h-9 rounded-full flex-shrink-0'
-                  showInitials={true}
-                />
-                <div className='text-left flex-1 min-w-0 hidden sm:block'>
-                  <p className='text-sm font-semibold text-foreground truncate'>
-                    {isLoading ? 'Loading...' : getUserDisplayName(user)}
-                  </p>
-                  <p className='text-xs text-secondary truncate capitalize'>
-                    {isLoading ? 'Loading...' : getUserRole(user?.role || '')}
-                  </p>
-                </div>
-                {open ? (
-                  <ChevronUp
-                    size={16}
-                    className='text-secondary ml-auto flex-shrink-0'
-                  />
-                ) : (
-                  <ChevronDown
-                    size={16}
-                    className='text-secondary ml-auto flex-shrink-0'
-                  />
-                )}
-              </Menu.Button>
-
-              {/* === Dropdown Menu === */}
-              <Transition
-                as={Fragment}
-                enter='transition ease-out duration-100'
-                enterFrom='transform opacity-0 -translate-y-1'
-                enterTo='transform opacity-100 translate-y-0'
-                leave='transition ease-in duration-75'
-                leaveFrom='transform opacity-100 translate-y-0'
-                leaveTo='transform opacity-0 -translate-y-1'
-              >
-                <Menu.Items
-                  className={`absolute top-full left-0 mt-1 w-full ${dropdownBg} border border-muted rounded-b-lg shadow-lg z-50`}
-                >
-                  <div className='p-2 space-y-1'>
-                    {currentOptions.map(option => (
-                      <Menu.Item key={option.value}>
-                        {/* @ts-expect-error - Headless UI compatibility */}
-                        {({ active }) => (
-                          <button
-                            onClick={option.onClick}
-                            className={`flex items-center gap-3 w-full px-3 py-2 rounded-md text-sm transition-colors ${
-                              active
-                                ? `${hoverBg} text-primary font-bold`
-                                : 'text-secondary font-normal'
-                            } ${option.value === 'logout' ? 'text-hover' : ''}`}
-                          >
-                            {option.icon && (
-                              <span
-                                className={
-                                  active ? 'text-primary' : 'text-secondary'
-                                }
-                              >
-                                {option.icon}
-                              </span>
-                            )}
-                            <span>{option.label}</span>
-                          </button>
-                        )}
-                      </Menu.Item>
-                    ))}
-                  </div>
-                </Menu.Items>
-              </Transition>
-            </>
-          )}
-        </Menu>
-        <ChangePasswordModal
-          isOpen={isModalOpen}
-          onClose={() => setIsModalOpen(false)}
-        />
-      </>
->>>>>>> 4fbd474d
-    );
-  }
-
-  // Filter dropdown
-  return (
-    <div
-      ref={dropdownRef}
-      className={`relative inline-block text-left ${className || ''}`}
-    >
-      {/* Filter Button */}
-      <button
-        onClick={handleToggle}
-        className='flex items-center gap-2 px-4 py-2 bg-white border border-gray-200 rounded-lg hover:bg-gray-50 transition-colors text-sm w-full'
-      >
-        {icon && <span className='text-gray-500'>{icon}</span>}
-        <span className='text-gray-700'>{selectedOption?.label}</span>
-        <ChevronDown
-          size={16}
-          className={`text-gray-500 transition-transform ${isOpen ? 'rotate-180' : ''}`}
-        />
-      </button>
-
-      {/* Filter Dropdown Menu */}
-      {isOpen && (
-        <div className='absolute top-full left-0 mt-1 w-full bg-white border border-gray-200 rounded-lg shadow-lg z-50'>
-          <div className='p-1'>
-            {title && (
-              <div className='px-3 py-2 text-xs font-semibold text-gray-500 uppercase tracking-wider border-b border-gray-100'>
-                {title}
-              </div>
-            )}
-            {currentOptions.map(option => (
-              <button
-                key={option.value}
-                onClick={() => handleOptionClick(option.value)}
-                className={`flex items-center w-full px-3 py-2 text-sm rounded-md transition-colors ${
-                  selectedValue === option.value
-                    ? 'bg-blue-100 text-blue-700 font-medium'
-                    : 'text-gray-700 hover:bg-blue-50 hover:text-blue-700'
-                }`}
-              >
-                {option.label}
-                {selectedValue === option.value && (
-                  <div className='ml-auto w-2 h-2 bg-blue-600 rounded-full'></div>
-                )}
-              </button>
-            ))}
-          </div>
-        </div>
-      )}
-
-      {/* Spacer to push content down when dropdown is open */}
-    </div>
-  );
-}+};