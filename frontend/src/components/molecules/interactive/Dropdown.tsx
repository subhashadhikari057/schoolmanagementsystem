'use client';

import React, {
  useState,
  useRef,
  useEffect,
  useMemo,
  useCallback,
} from 'react';
import {
  ChevronUp,
  ChevronDown,
  User as UserIcon,
  Key,
  LogOut,
} from 'lucide-react';
import Avatar from '@/components/atoms/display/Avatar';
import { useAuth } from '@/hooks/useAuth';
<<<<<<< HEAD
import { BarChart2 } from 'lucide-react';
import { useAnalyticsOverview } from '@/context/AnalyticsOverviewContext';
import { useRouter } from 'next/navigation';
import { isDevMockEnabled } from '@/utils';
=======
import { useState } from 'react';
import ChangePasswordModal from '@/components/organisms/modals/ChangePasswordModal';
>>>>>>> 4fbd474d

interface DropdownOption {
  value: string;
  label: string;
  icon?: React.ReactNode;
  onClick?: () => void;
}

interface DropdownProps {
  className?: string;
  type?: 'profile' | 'filter';
  title?: string;
  options?: DropdownOption[];
  selectedValue?: string;
  onSelect?: (value: string) => void;
  placeholder?: string;
  icon?: React.ReactNode;
}

// Helper functions for user display
import { AuthUser } from '@/api/types/auth';

// ...

const getUserDisplayName = (user: AuthUser | null) => {
  if (!user) return 'Guest User';

  if (user.full_name) {
    const nameParts = user.full_name.trim().split(' ');
    return nameParts.length > 1 ? nameParts[0] : user.full_name;
  }

  if (user.email) {
    const emailName = user.email.split('@')[0];
    return emailName.charAt(0).toUpperCase() + emailName.slice(1);
  }

  return 'Guest User';
};

const getUserRole = (role: string) => {
  if (!role) return 'guest';

  const roleMap: Record<string, string> = {
    SUPER_ADMIN: 'Super Admin',
    admin: 'Admin',
    teacher: 'Teacher',
    student: 'Student',
    parent: 'Parent',
  };

  return roleMap[role] || role.toLowerCase();
};

export default function Dropdown({
  className,
  type = 'profile',
  title,
  options = [],
  selectedValue,
  onSelect,
  placeholder = 'Select option',
  icon,
}: DropdownProps) {
<<<<<<< HEAD
  const { user, isLoading } = useAuth();
  const router = useRouter();
  const [isOpen, setIsOpen] = useState(false);
  const dropdownRef = useRef<HTMLDivElement>(null);
=======
  const { user, isLoading, logout } = useAuth();
  const [isModalOpen, setIsModalOpen] = useState(false);
>>>>>>> 4fbd474d

  // Analytics Overview toggle (only for Super Admin)
  const { showAnalytics, toggleAnalytics } = useAnalyticsOverview();
  const isSuperAdmin = user?.role === 'superadmin' || isDevMockEnabled();

<<<<<<< HEAD
  // Memoize profile dropdown options
  const profileOptions = useMemo(() => {
    const opts = [
      {
        value: 'profile',
        label: 'View Profile',
        icon: <UserIcon size={16} />,
        onClick: () => {
          if (isDevMockEnabled() && !user) {
            router.push('/dashboard/system/myprofile/devuser');
          } else if (user) {
            router.push(`/dashboard/system/myprofile/${user.id}`);
          }
        },
      },
      {
        value: 'password',
        label: 'Change Password',
        icon: <Key size={16} />,
        onClick: () => console.log('Change Password'),
      },
      {
        value: 'logout',
        label: 'Logout',
        icon: <LogOut size={16} />,
        onClick: () => console.log('Logout'),
      },
    ];
    if (isSuperAdmin) {
      opts.push({
        value: 'toggle-analytics',
        label: showAnalytics ? 'Hide Analytics' : 'Show Analytics',
        icon: <BarChart2 size={12} />,
        onClick: toggleAnalytics,
      });
    }
    return opts;
  }, [router, user, isSuperAdmin, showAnalytics, toggleAnalytics]);
=======
  // Profile dropdown options
  const profileOptions = [
    {
      value: 'profile',
      label: 'View Profile',
      icon: <UserIcon size={16} />,
      onClick: () => console.log('View Profile'),
    },
    {
      value: 'password',
      label: 'Change Password',
      icon: <Key size={16} />,
      onClick: () => setIsModalOpen(true),
    },
    {
      value: 'logout',
      label: 'Logout',
      icon: <LogOut size={16} />,
      onClick: logout,
    },
  ];
>>>>>>> 4fbd474d

  const currentOptions = useMemo(
    () => (type === 'profile' ? profileOptions : options),
    [type, profileOptions, options],
  );

  const selectedOption = useMemo(() => {
    if (type === 'filter') {
      return (
        options.find(option => option.value === selectedValue) || {
          label: placeholder,
        }
      );
    }
    return null;
  }, [type, options, selectedValue, placeholder]);

  const handleToggle = useCallback(() => {
    setIsOpen(prev => !prev);
  }, []);

  const handleOptionClick = useCallback(
    (value: string) => {
      if (type === 'filter') {
        onSelect?.(value);
      }
      setIsOpen(false);
    },
    [type, onSelect],
  );

  const handleProfileOptionClick = useCallback((option: DropdownOption) => {
    option.onClick?.();
    setIsOpen(false);
  }, []);

  // Close dropdown when clicking outside
  useEffect(() => {
    const handleClickOutside = (event: MouseEvent) => {
      if (
        dropdownRef.current &&
        !dropdownRef.current.contains(event.target as Node)
      ) {
        setIsOpen(false);
      }
    };

    document.addEventListener('mousedown', handleClickOutside);
    return () => {
      document.removeEventListener('mousedown', handleClickOutside);
    };
  }, []);

  if (type === 'profile') {
    return (
<<<<<<< HEAD
      <div
        ref={dropdownRef}
        className={`relative inline-block text-left w-full ${className}`}
      >
        {/* Profile Button */}
        <button
          onClick={handleToggle}
          className={`flex items-center gap-2 md:gap-3 px-2 md:px-4 py-2 md:py-3 w-full bg-white border border-gray-200 rounded-lg transition-all ${
            isOpen ? 'rounded-b-none shadow-sm' : 'shadow-sm'
          }`}
        >
          <Avatar
            name={user?.full_name || user?.email || 'Guest User'}
            className='w-8 h-8 md:w-9 md:h-9 rounded-full flex-shrink-0'
            showInitials={true}
          />
          <div className='text-left flex-1 min-w-0 hidden sm:block'>
            <p className='text-sm font-semibold text-foreground truncate'>
              {isLoading ? 'Loading...' : getUserDisplayName(user)}
            </p>
            <p className='text-xs text-secondary truncate capitalize'>
              {isLoading ? 'Loading...' : getUserRole(user?.role || '')}
            </p>
          </div>
          {isOpen ? (
            <ChevronUp
              size={16}
              className='text-secondary ml-auto flex-shrink-0'
            />
          ) : (
            <ChevronDown
              size={16}
              className='text-secondary ml-auto flex-shrink-0'
            />
          )}
        </button>

        {/* Profile Dropdown Menu */}
        {isOpen && (
          <div className='absolute top-full left-0 right-0 mt-0 bg-white border border-gray-200 rounded-b-lg shadow-lg z-[9999]'>
            <div className='p-2 space-y-1'>
              {currentOptions.map(option => (
                <button
                  key={option.value}
                  onClick={() => handleProfileOptionClick(option)}
                  className='flex items-center gap-3 w-full px-3 py-2 rounded-md text-sm transition-colors hover:bg-gray-100 text-gray-700'
                >
                  {option.icon && (
                    <span className='text-gray-500'>{option.icon}</span>
                  )}
                  <span>{option.label}</span>
                </button>
              ))}
            </div>
          </div>
        )}
      </div>
=======
      <>
        <Menu
          as='div'
          className={`relative inline-block text-left w-full ${className}`}
        >
          {({ open }: { open: boolean }) => (
            <>
              {/* === Profile Button === */}
              <Menu.Button
                className={`flex items-center gap-2 md:gap-3 px-2 md:px-4 py-2 md:py-3 w-full bg-white border border-gray-200 rounded-lg transition-all ${
                  open ? 'rounded-b-none shadow-sm' : 'shadow-sm'
                }`}
              >
                <Avatar
                  name={user?.full_name || user?.email || 'Guest User'}
                  className='w-8 h-8 md:w-9 md:h-9 rounded-full flex-shrink-0'
                  showInitials={true}
                />
                <div className='text-left flex-1 min-w-0 hidden sm:block'>
                  <p className='text-sm font-semibold text-foreground truncate'>
                    {isLoading ? 'Loading...' : getUserDisplayName(user)}
                  </p>
                  <p className='text-xs text-secondary truncate capitalize'>
                    {isLoading ? 'Loading...' : getUserRole(user?.role || '')}
                  </p>
                </div>
                {open ? (
                  <ChevronUp
                    size={16}
                    className='text-secondary ml-auto flex-shrink-0'
                  />
                ) : (
                  <ChevronDown
                    size={16}
                    className='text-secondary ml-auto flex-shrink-0'
                  />
                )}
              </Menu.Button>

              {/* === Dropdown Menu === */}
              <Transition
                as={Fragment}
                enter='transition ease-out duration-100'
                enterFrom='transform opacity-0 -translate-y-1'
                enterTo='transform opacity-100 translate-y-0'
                leave='transition ease-in duration-75'
                leaveFrom='transform opacity-100 translate-y-0'
                leaveTo='transform opacity-0 -translate-y-1'
              >
                <Menu.Items
                  className={`absolute top-full left-0 mt-1 w-full ${dropdownBg} border border-muted rounded-b-lg shadow-lg z-50`}
                >
                  <div className='p-2 space-y-1'>
                    {currentOptions.map(option => (
                      <Menu.Item key={option.value}>
                        {/* @ts-expect-error - Headless UI compatibility */}
                        {({ active }) => (
                          <button
                            onClick={option.onClick}
                            className={`flex items-center gap-3 w-full px-3 py-2 rounded-md text-sm transition-colors ${
                              active
                                ? `${hoverBg} text-primary font-bold`
                                : 'text-secondary font-normal'
                            } ${option.value === 'logout' ? 'text-hover' : ''}`}
                          >
                            {option.icon && (
                              <span
                                className={
                                  active ? 'text-primary' : 'text-secondary'
                                }
                              >
                                {option.icon}
                              </span>
                            )}
                            <span>{option.label}</span>
                          </button>
                        )}
                      </Menu.Item>
                    ))}
                  </div>
                </Menu.Items>
              </Transition>
            </>
          )}
        </Menu>
        <ChangePasswordModal
          isOpen={isModalOpen}
          onClose={() => setIsModalOpen(false)}
        />
      </>
>>>>>>> 4fbd474d
    );
  }

  // Filter dropdown
  return (
    <div
      ref={dropdownRef}
      className={`relative inline-block text-left ${className || ''}`}
    >
      {/* Filter Button */}
      <button
        onClick={handleToggle}
        className='flex items-center gap-2 px-4 py-2 bg-white border border-gray-200 rounded-lg hover:bg-gray-50 transition-colors text-sm w-full'
      >
        {icon && <span className='text-gray-500'>{icon}</span>}
        <span className='text-gray-700'>{selectedOption?.label}</span>
        <ChevronDown
          size={16}
          className={`text-gray-500 transition-transform ${isOpen ? 'rotate-180' : ''}`}
        />
      </button>

      {/* Filter Dropdown Menu */}
      {isOpen && (
        <div className='absolute top-full left-0 mt-1 w-full bg-white border border-gray-200 rounded-lg shadow-lg z-50'>
          <div className='p-1'>
            {title && (
              <div className='px-3 py-2 text-xs font-semibold text-gray-500 uppercase tracking-wider border-b border-gray-100'>
                {title}
              </div>
            )}
            {currentOptions.map(option => (
              <button
                key={option.value}
                onClick={() => handleOptionClick(option.value)}
                className={`flex items-center w-full px-3 py-2 text-sm rounded-md transition-colors ${
                  selectedValue === option.value
                    ? 'bg-blue-100 text-blue-700 font-medium'
                    : 'text-gray-700 hover:bg-blue-50 hover:text-blue-700'
                }`}
              >
                {option.label}
                {selectedValue === option.value && (
                  <div className='ml-auto w-2 h-2 bg-blue-600 rounded-full'></div>
                )}
              </button>
            ))}
          </div>
        </div>
      )}

      {/* Spacer to push content down when dropdown is open */}
    </div>
  );
}<|MERGE_RESOLUTION|>--- conflicted
+++ resolved
@@ -1,11 +1,12 @@
 'use client';
 
 import React, {
+  Fragment,
+  useMemo,
   useState,
   useRef,
+  useCallback,
   useEffect,
-  useMemo,
-  useCallback,
 } from 'react';
 import {
   ChevronUp,
@@ -13,18 +14,16 @@
   User as UserIcon,
   Key,
   LogOut,
+  BarChart2,
 } from 'lucide-react';
 import Avatar from '@/components/atoms/display/Avatar';
 import { useAuth } from '@/hooks/useAuth';
-<<<<<<< HEAD
-import { BarChart2 } from 'lucide-react';
 import { useAnalyticsOverview } from '@/context/AnalyticsOverviewContext';
 import { useRouter } from 'next/navigation';
 import { isDevMockEnabled } from '@/utils';
-=======
-import { useState } from 'react';
 import ChangePasswordModal from '@/components/organisms/modals/ChangePasswordModal';
->>>>>>> 4fbd474d
+import { Menu, Transition } from '@headlessui/react';
+import { AuthUser } from '@/api/types/auth';
 
 interface DropdownOption {
   value: string;
@@ -44,11 +43,6 @@
   icon?: React.ReactNode;
 }
 
-// Helper functions for user display
-import { AuthUser } from '@/api/types/auth';
-
-// ...
-
 const getUserDisplayName = (user: AuthUser | null) => {
   if (!user) return 'Guest User';
 
@@ -89,22 +83,16 @@
   placeholder = 'Select option',
   icon,
 }: DropdownProps) {
-<<<<<<< HEAD
-  const { user, isLoading } = useAuth();
+  const { user, isLoading, logout } = useAuth();
   const router = useRouter();
-  const [isOpen, setIsOpen] = useState(false);
+  const [isModalOpen, setIsModalOpen] = useState(false);
+
   const dropdownRef = useRef<HTMLDivElement>(null);
-=======
-  const { user, isLoading, logout } = useAuth();
-  const [isModalOpen, setIsModalOpen] = useState(false);
->>>>>>> 4fbd474d
-
-  // Analytics Overview toggle (only for Super Admin)
+
   const { showAnalytics, toggleAnalytics } = useAnalyticsOverview();
   const isSuperAdmin = user?.role === 'superadmin' || isDevMockEnabled();
 
-<<<<<<< HEAD
-  // Memoize profile dropdown options
+  // Profile dropdown options with Animesh's View Profile change
   const profileOptions = useMemo(() => {
     const opts = [
       {
@@ -112,9 +100,7 @@
         label: 'View Profile',
         icon: <UserIcon size={16} />,
         onClick: () => {
-          if (isDevMockEnabled() && !user) {
-            router.push('/dashboard/system/myprofile/devuser');
-          } else if (user) {
+          if (user) {
             router.push(`/dashboard/system/myprofile/${user.id}`);
           }
         },
@@ -123,13 +109,13 @@
         value: 'password',
         label: 'Change Password',
         icon: <Key size={16} />,
-        onClick: () => console.log('Change Password'),
+        onClick: () => setIsModalOpen(true),
       },
       {
         value: 'logout',
         label: 'Logout',
         icon: <LogOut size={16} />,
-        onClick: () => console.log('Logout'),
+        onClick: logout,
       },
     ];
     if (isSuperAdmin) {
@@ -142,29 +128,6 @@
     }
     return opts;
   }, [router, user, isSuperAdmin, showAnalytics, toggleAnalytics]);
-=======
-  // Profile dropdown options
-  const profileOptions = [
-    {
-      value: 'profile',
-      label: 'View Profile',
-      icon: <UserIcon size={16} />,
-      onClick: () => console.log('View Profile'),
-    },
-    {
-      value: 'password',
-      label: 'Change Password',
-      icon: <Key size={16} />,
-      onClick: () => setIsModalOpen(true),
-    },
-    {
-      value: 'logout',
-      label: 'Logout',
-      icon: <LogOut size={16} />,
-      onClick: logout,
-    },
-  ];
->>>>>>> 4fbd474d
 
   const currentOptions = useMemo(
     () => (type === 'profile' ? profileOptions : options),
@@ -182,33 +145,24 @@
     return null;
   }, [type, options, selectedValue, placeholder]);
 
-  const handleToggle = useCallback(() => {
-    setIsOpen(prev => !prev);
-  }, []);
-
   const handleOptionClick = useCallback(
     (value: string) => {
       if (type === 'filter') {
         onSelect?.(value);
       }
-      setIsOpen(false);
     },
     [type, onSelect],
   );
 
-  const handleProfileOptionClick = useCallback((option: DropdownOption) => {
-    option.onClick?.();
-    setIsOpen(false);
-  }, []);
-
-  // Close dropdown when clicking outside
+  // Close dropdown on outside click (only for filter)
   useEffect(() => {
+    if (type !== 'filter') return;
     const handleClickOutside = (event: MouseEvent) => {
       if (
         dropdownRef.current &&
         !dropdownRef.current.contains(event.target as Node)
       ) {
-        setIsOpen(false);
+        // No state here for Headless UI
       }
     };
 
@@ -216,77 +170,18 @@
     return () => {
       document.removeEventListener('mousedown', handleClickOutside);
     };
-  }, []);
+  }, [type]);
 
   if (type === 'profile') {
     return (
-<<<<<<< HEAD
-      <div
-        ref={dropdownRef}
-        className={`relative inline-block text-left w-full ${className}`}
-      >
-        {/* Profile Button */}
-        <button
-          onClick={handleToggle}
-          className={`flex items-center gap-2 md:gap-3 px-2 md:px-4 py-2 md:py-3 w-full bg-white border border-gray-200 rounded-lg transition-all ${
-            isOpen ? 'rounded-b-none shadow-sm' : 'shadow-sm'
-          }`}
-        >
-          <Avatar
-            name={user?.full_name || user?.email || 'Guest User'}
-            className='w-8 h-8 md:w-9 md:h-9 rounded-full flex-shrink-0'
-            showInitials={true}
-          />
-          <div className='text-left flex-1 min-w-0 hidden sm:block'>
-            <p className='text-sm font-semibold text-foreground truncate'>
-              {isLoading ? 'Loading...' : getUserDisplayName(user)}
-            </p>
-            <p className='text-xs text-secondary truncate capitalize'>
-              {isLoading ? 'Loading...' : getUserRole(user?.role || '')}
-            </p>
-          </div>
-          {isOpen ? (
-            <ChevronUp
-              size={16}
-              className='text-secondary ml-auto flex-shrink-0'
-            />
-          ) : (
-            <ChevronDown
-              size={16}
-              className='text-secondary ml-auto flex-shrink-0'
-            />
-          )}
-        </button>
-
-        {/* Profile Dropdown Menu */}
-        {isOpen && (
-          <div className='absolute top-full left-0 right-0 mt-0 bg-white border border-gray-200 rounded-b-lg shadow-lg z-[9999]'>
-            <div className='p-2 space-y-1'>
-              {currentOptions.map(option => (
-                <button
-                  key={option.value}
-                  onClick={() => handleProfileOptionClick(option)}
-                  className='flex items-center gap-3 w-full px-3 py-2 rounded-md text-sm transition-colors hover:bg-gray-100 text-gray-700'
-                >
-                  {option.icon && (
-                    <span className='text-gray-500'>{option.icon}</span>
-                  )}
-                  <span>{option.label}</span>
-                </button>
-              ))}
-            </div>
-          </div>
-        )}
-      </div>
-=======
       <>
         <Menu
-          as='div'
+          as="div"
           className={`relative inline-block text-left w-full ${className}`}
         >
-          {({ open }: { open: boolean }) => (
+          {({ open }) => (
             <>
-              {/* === Profile Button === */}
+              {/* Profile Button */}
               <Menu.Button
                 className={`flex items-center gap-2 md:gap-3 px-2 md:px-4 py-2 md:py-3 w-full bg-white border border-gray-200 rounded-lg transition-all ${
                   open ? 'rounded-b-none shadow-sm' : 'shadow-sm'
@@ -294,60 +189,57 @@
               >
                 <Avatar
                   name={user?.full_name || user?.email || 'Guest User'}
-                  className='w-8 h-8 md:w-9 md:h-9 rounded-full flex-shrink-0'
+                  className="w-8 h-8 md:w-9 md:h-9 rounded-full flex-shrink-0"
                   showInitials={true}
                 />
-                <div className='text-left flex-1 min-w-0 hidden sm:block'>
-                  <p className='text-sm font-semibold text-foreground truncate'>
+                <div className="text-left flex-1 min-w-0 hidden sm:block">
+                  <p className="text-sm font-semibold text-foreground truncate">
                     {isLoading ? 'Loading...' : getUserDisplayName(user)}
                   </p>
-                  <p className='text-xs text-secondary truncate capitalize'>
+                  <p className="text-xs text-secondary truncate capitalize">
                     {isLoading ? 'Loading...' : getUserRole(user?.role || '')}
                   </p>
                 </div>
                 {open ? (
                   <ChevronUp
                     size={16}
-                    className='text-secondary ml-auto flex-shrink-0'
+                    className="text-secondary ml-auto flex-shrink-0"
                   />
                 ) : (
                   <ChevronDown
                     size={16}
-                    className='text-secondary ml-auto flex-shrink-0'
+                    className="text-secondary ml-auto flex-shrink-0"
                   />
                 )}
               </Menu.Button>
 
-              {/* === Dropdown Menu === */}
+              {/* Dropdown Menu */}
               <Transition
                 as={Fragment}
-                enter='transition ease-out duration-100'
-                enterFrom='transform opacity-0 -translate-y-1'
-                enterTo='transform opacity-100 translate-y-0'
-                leave='transition ease-in duration-75'
-                leaveFrom='transform opacity-100 translate-y-0'
-                leaveTo='transform opacity-0 -translate-y-1'
+                enter="transition ease-out duration-100"
+                enterFrom="transform opacity-0 -translate-y-1"
+                enterTo="transform opacity-100 translate-y-0"
+                leave="transition ease-in duration-75"
+                leaveFrom="transform opacity-100 translate-y-0"
+                leaveTo="transform opacity-0 -translate-y-1"
               >
-                <Menu.Items
-                  className={`absolute top-full left-0 mt-1 w-full ${dropdownBg} border border-muted rounded-b-lg shadow-lg z-50`}
-                >
-                  <div className='p-2 space-y-1'>
+                <Menu.Items className="absolute top-full left-0 mt-1 w-full bg-white border border-gray-200 rounded-b-lg shadow-lg z-50">
+                  <div className="p-2 space-y-1">
                     {currentOptions.map(option => (
                       <Menu.Item key={option.value}>
-                        {/* @ts-expect-error - Headless UI compatibility */}
                         {({ active }) => (
                           <button
                             onClick={option.onClick}
                             className={`flex items-center gap-3 w-full px-3 py-2 rounded-md text-sm transition-colors ${
                               active
-                                ? `${hoverBg} text-primary font-bold`
-                                : 'text-secondary font-normal'
-                            } ${option.value === 'logout' ? 'text-hover' : ''}`}
+                                ? 'bg-gray-100 text-primary font-bold'
+                                : 'text-gray-700 font-normal'
+                            }`}
                           >
                             {option.icon && (
                               <span
                                 className={
-                                  active ? 'text-primary' : 'text-secondary'
+                                  active ? 'text-primary' : 'text-gray-500'
                                 }
                               >
                                 {option.icon}
@@ -369,7 +261,6 @@
           onClose={() => setIsModalOpen(false)}
         />
       </>
->>>>>>> 4fbd474d
     );
   }
 
@@ -381,47 +272,42 @@
     >
       {/* Filter Button */}
       <button
-        onClick={handleToggle}
-        className='flex items-center gap-2 px-4 py-2 bg-white border border-gray-200 rounded-lg hover:bg-gray-50 transition-colors text-sm w-full'
+        className="flex items-center gap-2 px-4 py-2 bg-white border border-gray-200 rounded-lg hover:bg-gray-50 transition-colors text-sm w-full"
       >
-        {icon && <span className='text-gray-500'>{icon}</span>}
-        <span className='text-gray-700'>{selectedOption?.label}</span>
+        {icon && <span className="text-gray-500">{icon}</span>}
+        <span className="text-gray-700">{selectedOption?.label}</span>
         <ChevronDown
           size={16}
-          className={`text-gray-500 transition-transform ${isOpen ? 'rotate-180' : ''}`}
+          className="text-gray-500 transition-transform"
         />
       </button>
 
       {/* Filter Dropdown Menu */}
-      {isOpen && (
-        <div className='absolute top-full left-0 mt-1 w-full bg-white border border-gray-200 rounded-lg shadow-lg z-50'>
-          <div className='p-1'>
-            {title && (
-              <div className='px-3 py-2 text-xs font-semibold text-gray-500 uppercase tracking-wider border-b border-gray-100'>
-                {title}
-              </div>
-            )}
-            {currentOptions.map(option => (
-              <button
-                key={option.value}
-                onClick={() => handleOptionClick(option.value)}
-                className={`flex items-center w-full px-3 py-2 text-sm rounded-md transition-colors ${
-                  selectedValue === option.value
-                    ? 'bg-blue-100 text-blue-700 font-medium'
-                    : 'text-gray-700 hover:bg-blue-50 hover:text-blue-700'
-                }`}
-              >
-                {option.label}
-                {selectedValue === option.value && (
-                  <div className='ml-auto w-2 h-2 bg-blue-600 rounded-full'></div>
-                )}
-              </button>
-            ))}
-          </div>
+      <div className="absolute top-full left-0 mt-1 w-full bg-white border border-gray-200 rounded-lg shadow-lg z-50">
+        <div className="p-1">
+          {title && (
+            <div className="px-3 py-2 text-xs font-semibold text-gray-500 uppercase tracking-wider border-b border-gray-100">
+              {title}
+            </div>
+          )}
+          {currentOptions.map(option => (
+            <button
+              key={option.value}
+              onClick={() => handleOptionClick(option.value)}
+              className={`flex items-center w-full px-3 py-2 text-sm rounded-md transition-colors ${
+                selectedValue === option.value
+                  ? 'bg-blue-100 text-blue-700 font-medium'
+                  : 'text-gray-700 hover:bg-blue-50 hover:text-blue-700'
+              }`}
+            >
+              {option.label}
+              {selectedValue === option.value && (
+                <div className="ml-auto w-2 h-2 bg-blue-600 rounded-full"></div>
+              )}
+            </button>
+          ))}
         </div>
-      )}
-
-      {/* Spacer to push content down when dropdown is open */}
+      </div>
     </div>
   );
 }