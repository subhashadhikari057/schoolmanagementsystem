--- conflicted
+++ resolved
@@ -1,11 +1,7 @@
 import { Button as HeadlessButton } from '@headlessui/react';
+import React from 'react';
 
-<<<<<<< HEAD
-import { Button } from '@headlessui/react';
-
-interface Props {
-  onClick?: () => void;
-  className?: string;
+interface Props extends React.ButtonHTMLAttributes<HTMLButtonElement> {
   label?: string;
   as?: 'button' | 'div';
   children?: React.ReactNode;
@@ -17,40 +13,29 @@
   className,
   as = 'button',
   children,
+  ...props
 }: Props) {
   if (as === 'div') {
     return (
       <div
         onClick={onClick}
         className={`${className} cursor-pointer`}
-        role='button'
+        role="button"
         tabIndex={0}
-        onKeyDown={e => {
+        onKeyDown={(e) => {
           if (e.key === 'Enter' || e.key === ' ') {
             onClick?.();
           }
         }}
       >
-        {children ? children : label}
+        {children ?? label}
       </div>
     );
   }
 
   return (
-    <Button onClick={onClick} className={`${className}`}>
-      {children ? children : label}
-    </Button>
-=======
-interface Props extends React.ButtonHTMLAttributes<HTMLButtonElement> {
-  children: React.ReactNode;
-  className?: string;
-}
-
-export function Button({ children, className, ...props }: Props) {
-  return (
-    <HeadlessButton {...props} className={`${className}`}>
-      {children}
+    <HeadlessButton {...props} onClick={onClick} className={`${className}`}>
+      {children ?? label}
     </HeadlessButton>
->>>>>>> 4fbd474d
   );
 }